--- conflicted
+++ resolved
@@ -40,11 +40,7 @@
 # 单元测试用集群 ApiServer
 TESTING_API_SERVER_URL = os.environ.get("TESTING_API_SERVER_URL", 'http://localhost:28180')
 
-<<<<<<< HEAD
-# 直接全局 patch 掉 SystemViewSet & UserViewSet & get_dynamic_client
-=======
 # 全局 patch SystemViewSet & UserViewSet & get_dynamic_client
->>>>>>> f1baeaa6
 from backend.bcs_web import viewsets  # noqa
 
 viewsets.SystemViewSet = FakeSystemViewSet
