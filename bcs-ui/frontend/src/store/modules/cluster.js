/**
 * Tencent is pleased to support the open source community by making 蓝鲸智云PaaS平台社区版 (BlueKing PaaS Community Edition) available.
 * Copyright (C) 2017-2019 THL A29 Limited, a Tencent company. All rights reserved.
 * Licensed under the MIT License (the "License"); you may not use this file except in compliance with the License.
 * You may obtain a copy of the License at
 * http://opensource.org/licenses/MIT
 * Unless required by applicable law or agreed to in writing, software distributed under the License is distributed on
 * an "AS IS" BASIS, WITHOUT WARRANTIES OR CONDITIONS OF ANY KIND, either express or implied. See the License for the
 * specific language governing permissions and limitations under the License.
 */

import _ from 'lodash'

import http from '@/api'
import { json2Query } from '@/common/util'
import {
    getBizMaintainers,
    getK8sNodes,
    fetchK8sNodeLabels,
    setK8sNodeLabels,
    getNodeTaints,
    setNodeTaints,
    fetchClusterList
} from '@/api/base'

export default {
    namespaced: true,
    state: {
        // 当前项目下的集群列表，全局 store 中只会存在一个 clusterList，因为每个涉及到集群的模块都是和 projectId 有关的
        // 所以每次改变项目 projectId 的时候，这里的 clusterList 会重新获取
        clusterList: [],
        isClusterDataReady: false,
        // 集群 id map，主要用于验证 clusterId 是否合法
        // clusterIdMap: {},
        // 当前的这个集群，如果是从集群首页进入到之后的页面那么这个是有值的，之后可以直接获取不需要再发请求
        // 如果是从浏览器地址栏输入 url 进去的，这个为空，需要根据 clusterId 发送请求来获取当前的集群
        // 同样，当根据 clusterId 获取到集群后，会把获取到的集群赋值给这个变量
        curCluster: null,
<<<<<<< HEAD
        clusterPerm: {}
=======
        allClusterList: []
    },
    getters: {
        // eslint-disable-next-line camelcase
        isSharedCluster: state => !!state.curCluster?.is_shared
>>>>>>> 0d78d748
    },
    mutations: {
        /**
         * 更新 store.cluster 中的 clusterList
         *
         * @param {Object} state store state
         * @param {Array} list cluster 列表
         */
        forceUpdateClusterList (state, list) {
<<<<<<< HEAD
            const clusterList = list.map(item => {
                return {
                    cluster_id: item.clusterID,
                    name: item.clusterName,
                    project_id: item.projectID,
                    ...item
                }
            })
            // eslint-disable-next-line camelcase
            const data = state.curCluster?.is_shared
                ? clusterList.filter(cluster => cluster.is_shared)
                : clusterList.filter(cluster => !cluster.is_shared)
            state.clusterList.splice(0, state.clusterList.length, ...data)
=======
            // eslint-disable-next-line camelcase
            const data = state.curCluster?.is_shared
                ? list.filter(cluster => cluster.is_shared)
                : list.filter(cluster => !cluster.is_shared)
            state.clusterList.splice(0, state.clusterList.length, ...data)
            state.allClusterList.splice(0, state.allClusterList.length, ...list)
>>>>>>> 0d78d748
            state.isClusterDataReady = true
        },

        /**
         * 更新 store.cluster 中的 curCluster
         *
         * @param {Object} state store state
         * @param {Object} cluster cluster 对象
         */
        forceUpdateCurCluster (state, cluster) {
            state.curCluster = Object.assign({}, cluster)
<<<<<<< HEAD
        },
        updateClusterPerm  (state, perm) {
            state.clusterPerm = perm
=======
>>>>>>> 0d78d748
        }
    },
    actions: {
        /**
         * 根据项目 id 获取项目下所有集群
         *
         * @param {Object} context store 上下文对象
         * @param {string} projectId 项目 id
         * @param {Object} config 请求的配置
         *
         * @return {Promise} promise 对象
         */
<<<<<<< HEAD
        async getClusterList (context, projectID, config = {}) {
            const res = await fetchClusterList({
                projectID,
                operator: context.rootState.user?.username
            }, { needRes: true }).catch(() => ({ data: [], clusterPerm: {} }))
            context.commit('forceUpdateClusterList', res?.data || [])
            context.commit('updateClusterPerm', res.clusterPerm)
=======
        async getClusterList (context, projectId, config = {}) {
            const res = await http.get(
                `${DEVOPS_BCS_API_URL}/api/projects/${projectId}/clusters?limit=1000`,
                {},
                Object.assign(config, { urlId: 'getClusterList' })
            )
            context.commit('forceUpdateClusterList', res?.data?.results || [])
>>>>>>> 0d78d748
            return res
        },

        /**
         * 根据项目 id 获取项目下有权限的集群
         *
         * @param {Object} context store 上下文对象
         * @param {string} projectId 项目 id
         * @param {Object} config 请求的配置
         *
         * @return {Promise} promise 对象
         */
        getPermissionClusterList (context, projectId, config = {}) {
            return http.get(
                `${DEVOPS_BCS_API_URL}/api/projects/${projectId}/clusters?limit=1000&perm_can_use=1`,
                {},
                config
            )
        },

        /**
         * 创建集群时获取所属地域信息
         *
         * @param {Object} context store 上下文对象
         * @param {string} projectId 项目 id
         * @param {Object} config 请求的配置
         *
         * @return {Promise} promise 对象
         */
        getAreaList (context, params, config = {}) {
            return http.get(`${DEVOPS_BCS_API_URL}/api/projects/${params.projectId}/areas?${json2Query(params.data)}`, {}, config)
        },

        /**
         * 创建集群时根据所属地域获取所属 VPC 信息
         *
         * @param {Object} context store 上下文对象
         * @param {string} projectId 项目 id
         * @param {Object} config 请求的配置
         *
         * @return {Promise} promise 对象
         */
        getVPCByArea (context, areaId, config = {}) {
            return http.get(`${DEVOPS_BCS_API_URL}/api/areas/${areaId}/`, {}, config)
        },

        /**
         * TKE 创建集群时获取所属 VPC 信息
         *
         * @param {Object} context store 上下文对象
         * @param {Object} params 请求参数
         * @param {Object} config 请求的配置
         *
         * @return {Promise} promise 对象
         */
        getVPC (context, params, config = {}) {
            const projectId = params.projectId
            return http.get(`${DEVOPS_BCS_API_URL}/api/projects/${projectId}/vpcs/?${json2Query(params.data)}`, {}, config)
        },

        /**
         * 创建集群时获取备选服务器列表
         *
         * @param {Object} context store 上下文对象
         * @param {string} projectId 项目 id
         * @param {Object} config 请求的配置
         *
         * @return {Promise} promise 对象
         */
        getCCHostList (context, params, config = {}) {
            const projectId = params.projectId
            delete params.projectId
            // return http.post(`/app/cluster?invoke=getCCHostList&${projectId}`, params, config)
            return http.post(`${DEVOPS_BCS_API_URL}/api/projects/${projectId}/cc_host_info/`, params, config)
        },

        /**
         * 创建集群
         *
         * @param {Object} context store 上下文对象
         * @param {Object} params 参数
         * @param {Object} config 请求的配置
         *
         * @return {Promise} promise 对象
         */
        createCluster (context, params, config = {}) {
            const projectId = params.projectId
            delete params.projectId
            // return http.post(`/api/projects/cluster?invoke=createCluster`, params).then(response => {
            return http.post(`${DEVOPS_BCS_API_URL}/api/projects/${projectId}/clusters`, params, config)
        },

        /**
         * 获取集群详细信息
         *
         * @param {Object} context store 上下文对象
         * @param {string} projectId 项目 id
         * @param {string} clusterId 集群 id
         * @param {Object} config 请求的配置
         *
         * @return {Promise} promise 对象
         */
        getCluster (context, { projectId, clusterId }, config = {}) {
            return http.get(`${DEVOPS_BCS_API_URL}/api/projects/${projectId}/cluster/${clusterId}`, {}, config)
        },

        /**
         * 更新集群信息
         *
         * @param {Object} context store 上下文对象
         * @param {string} projectId 项目 id
         * @param {string} clusterId 集群 id
         * @param {Object} config 请求的配置
         *
         * @return {Promise} promise 对象
         */
        updateCluster (context, { projectId, clusterId, data }, config = {}) {
            return http.put(
                `${DEVOPS_BCS_API_URL}/api/projects/${projectId}/cluster/${clusterId}`,
                data,
                config
            )
        },

        /**
         * 重新初始化集群
         *
         * @param {Object} context store 上下文对象
         * @param {string} projectId 项目 id
         * @param {string} clusterId 集群 id
         * @param {Object} config 请求的配置
         *
         * @return {Promise} promise 对象
         */
        reInitializationCluster (context, { projectId, clusterId }, config = {}) {
            // return http.get(`/api/projects/cluster?invoke=reInitializationCluster`).then(response => {
            return http.post(`${DEVOPS_BCS_API_URL}/api/projects/${projectId}/cluster/${clusterId}`, {}, config)
        },

        /**
         * 获取集群总览信息
         *
         * @param {Object} context store 上下文对象
         * @param {string} projectId 项目 id
         * @param {string} clusterId 集群 id
         * @param {Object} config 请求的配置
         *
         * @return {Promise} promise 对象
         */
        getClusterOverview (context, { projectId, clusterId }, config = {}) {
            // return http.get(`/api/projects/cluster?invoke=getClusterOverview`
            return http.get(
                `${DEVOPS_BCS_API_URL}/api/projects/${projectId}/metrics/cluster/?res_id=${clusterId}&metric=cpu_summary`,
                {},
                config
            )
        },

        /**
         * 节点详情页面获取节点的 cpu, 内存, 网络, 存储使用率等信息
         *
         * @param {Object} context store 上下文对象
         * @param {Object} params 参数
         * @param {Object} config 请求的配置
         *
         * @return {Promise} promise 对象
         */
        getNodeMetrics (context, params, config = {}) {
            const projectId = params.projectId

            const list = Object.keys(params)
            const len = list.length

            for (let i = 0; i < len; i++) {
                const key = list[i]
                const value = params[key]
                if (value === null || value === '' || key === 'projectId') {
                    delete params[key]
                    continue
                }
                delete params[key]
                params[_.snakeCase(key)] = value
            }

            delete params.projectId

            // return http.get(`/api/projects/cluster?invoke=getNodeMetrics`, {
            return http.get(
                `${DEVOPS_BCS_API_URL}/api/projects/${projectId}/metrics/node/?${json2Query(params)}`,
                params,
                config
            )
        },

        /**
         * 集群总览页面获取下面三个圈的数据
         *
         * @param {Object} context store 上下文对象
         * @param {string} projectId 项目 id
         * @param {string} clusterId 集群 id
         * @param {Object} config 请求的配置
         *
         * @return {Promise} promise 对象
         */
        getClusterMetrics (context, { projectId, clusterId }, config = {}) {
            // return http.get(`/api/projects/cluster?invoke=getClusterMetrics`
            return http.get(
                `${DEVOPS_BCS_API_URL}/api/projects/${projectId}/metrics/cluster/summary/?res_id=${clusterId}`,
                {},
                config
            )
        },

        /**
         * 集群 节点列表获取数据
         *
         * @param {Object} context store 上下文对象
         * @param {Object} params 参数
         * @param {Object} config 请求的配置
         *
         * @return {Promise} promise 对象
         */
        getNodeList (context, params, config = {}) {
            const projectId = params.projectId
            const clusterId = params.clusterId
            params.ip = params.ip || ''
            delete params.projectId
            delete params.clusterId

            // return http.get(`/app/cluster?invoke=getNodeList&${json2Query(params)}&${projectId}&${clusterId}`, params, config)
            return http.get(
                `${DEVOPS_BCS_API_URL}/api/projects/${projectId}/cluster_nodes/${clusterId}?with_containers=1&${json2Query(params)}`,
                params,
                config
            )
        },

        /**
         * 集群 节点列表获取数据，过滤节点，支持标签和ip
         *
         * @param {Object} context store 上下文对象
         * @param {Object} params 参数
         * @param {Object} config 请求的配置
         *
         * @return {Promise} promise 对象
         */
        getNodeListByLabelAndIp (context, params, config = {}) {
            const projectId = params.projectId
            const clusterId = params.clusterId
            delete params.projectId
            delete params.clusterId

            if (!params.ip) {
                delete params.ip
            }
            if (!params.labels || !params.labels.length) {
                delete params.labels
            }

            // return http.post(
            //     `/app/cluster?invoke=getNodeListByLabelAndIp&${json2Query(params)}&${projectId}&${clusterId}`,
            //     params,
            //     config
            // )
            return http.post(
                `${DEVOPS_BCS_API_URL}/api/projects/${projectId}/clusters/${clusterId}/nodes/`,
                params,
                config
            )
        },

        /**
         * 集群 节点列表 搜索 查询节点标签的 key
         *
         * @param {Object} context store 上下文对象
         * @param {Object} params 参数
         * @param {Object} config 请求的配置
         *
         * @return {Promise} promise 对象
         */
        getNodeKeyList (context, params, config = {}) {
            const projectId = params.projectId
            const clusterId = params.clusterId
            // return http.get(`/app/cluster?invoke=getNodeKeyList&${json2Query(params)}&${projectId}&${clusterId}`, params, config)
            return http.get(
                `${DEVOPS_BCS_API_URL}/api/projects/${projectId}/nodes/label_keys/?cluster_id=${clusterId}`,
                params,
                config
            )
        },

        /**
         * 集群 节点列表 搜索 根据节点标签的 key 查询节点标签的 value
         *
         * @param {Object} context store 上下文对象
         * @param {Object} params 参数
         * @param {Object} config 请求的配置
         *
         * @return {Promise} promise 对象
         */
        getNodeValueListByKey (context, params, config = {}) {
            const projectId = params.projectId
            const clusterId = params.clusterId
            const keyName = params.keyName
            // return http.get(`/app/cluster?invoke=getNodeValueListByKey&${json2Query(params)}&${projectId}&${clusterId}&${keyName}`, params, config)
            return http.get(
                `${DEVOPS_BCS_API_URL}/api/projects/${projectId}/nodes/label_values/?cluster_id=${clusterId}&key_name=${keyName}`,
                params,
                config
            )
        },

        /**
         * 集群 节点列表 pods/taskgroups 迁移
         *
         * @param {Object} context store 上下文对象
         * @param {Object} params 参数
         * @param {Object} config 请求的配置
         *
         * @return {Promise} promise 对象
         */
        schedulerNode (context, params, config = {}) {
            const projectId = params.projectId
            const clusterId = params.clusterId
            const nodeId = params.nodeId

            return http.put(
                `${DEVOPS_BCS_API_URL}/api/projects/${projectId}/clusters/${clusterId}/nodes/${nodeId}/pods/scheduler/`,
                {},
                config
            )
        },

        /**
         * 集群 节点列表 批量操作
         *
         * @param {Object} context store 上下文对象
         * @param {Object} params 参数
         * @param {Object} config 请求的配置
         *
         * @return {Promise} promise 对象
         */
        batchNode (context, params, config = {}) {
            const projectId = params.projectId
            const operateType = params.operateType
            const clusterId = params.clusterId
            const idList = params.idList
            const status = params.status

            // 删除
            if (operateType === '3') {
                return http.delete(
                    `${DEVOPS_BCS_API_URL}/api/projects/${projectId}/clusters/${clusterId}/nodes/batch/`,
                    { data: { node_id_list: idList } },
                    config
                )
            }

            return http.put(
                `${DEVOPS_BCS_API_URL}/api/projects/${projectId}/clusters/${clusterId}/nodes/batch/`,
                { node_id_list: idList, status },
                config
            )
        },

        /**
         * 集群 节点列表 批量 重新添加 操作
         *
         * @param {Object} context store 上下文对象
         * @param {Object} params 参数
         * @param {Object} config 请求的配置
         *
         * @return {Promise} promise 对象
         */
        batchNodeReInstall (context, params, config = {}) {
            const { projectId, clusterId } = params
            delete params.projectId
            delete params.clusterId

            return http.post(
                `${DEVOPS_BCS_API_URL}/api/projects/${projectId}/clusters/${clusterId}/nodes/reinstall/`,
                params,
                config
            )
        },

        /**
         * 节点列表添加节点
         *
         * @param {Object} context store 上下文对象
         * @param {Object} params 参数
         * @param {Object} config 请求的配置
         *
         * @return {Promise} promise 对象
         */
        addNode (context, params, config = {}) {
            const { projectId, clusterId } = params
            delete params.projectId
            delete params.clusterId
            // return http.get(`/app/cluster?invoke=addNode&${json2Query(params)}&${projectId}&${clusterId}`, params, config)
            return http.post(
                `${DEVOPS_BCS_API_URL}/api/projects/${projectId}/cluster_nodes/${clusterId}`,
                params,
                config
            )
        },

        /**
         * 移除节点
         *
         * @param {Object} context store 上下文对象
         * @param {string} projectId 项目 id
         * @param {string} clusterId 集群 id
         * @param {string} nodeId 节点 id 即 ip
         * @param {Object} config 请求的配置
         *
         * @return {Promise} promise 对象
         */
        removeNode (context, { projectId, clusterId, nodeId }, config = {}) {
            // return http.delete(`/app/cluster?invoke=removeNode`)
            return http.delete(
                `${DEVOPS_BCS_API_URL}/api/projects/${projectId}/cluster/${clusterId}/node/${nodeId}`,
                {},
                config
            )
        },

        /**
         * 强制移除节点
         *
         * @param {Object} context store 上下文对象
         * @param {string} projectId 项目 id
         * @param {string} clusterId 集群 id
         * @param {string} nodeId 节点 id 即 ip
         * @param {Object} config 请求的配置
         *
         * @return {Promise} promise 对象
         */
        forceRemoveNode (context, { projectId, clusterId, nodeId }, config = {}) {
            // return http.delete(`/app/cluster?invoke=forceRemoveNode`)
            return http.delete(
                `${DEVOPS_BCS_API_URL}/api/projects/${projectId}/clusters/${clusterId}/nodes/${nodeId}/force_delete/`,
                {},
                config
            )
        },

        /**
         * 重新初始化节点
         *
         * @param {Object} context store 上下文对象
         * @param {string} projectId 项目 id
         * @param {string} clusterId 集群 id
         * @param {string} nodeId 节点 id 即 ip
         * @param {Object} config 请求的配置
         *
         * @return {Promise} promise 对象
         */
        reInitializationNode (context, { projectId, clusterId, nodeId }, config = {}) {
            // return http.post(`/api/projects/cluster?invoke=reInitializationNode`).then(response => {
            //     return response.data
            // })
            return http.post(
                `${DEVOPS_BCS_API_URL}/api/projects/${projectId}/cluster/${clusterId}/node/${nodeId}`,
                {},
                config
            )
        },

        /**
         * 查询节点日志
         *
         * @param {Object} context store 上下文对象
         * @param {string} projectId 项目 id
         * @param {string} clusterId 集群 id
         * @param {string} nodeId 节点 id 即 ip
         * @param {Object} config 请求的配置
         *
         * @return {Promise} promise 对象
         */
        getNodeLogs (context, { projectId, clusterId, nodeId }, config = {}) {
            // return http.get(`/app/cluster?invoke=getNodeLogs`)
            return http.get(
                `${DEVOPS_BCS_API_URL}/api/projects/${projectId}/cluster/${clusterId}/node/${nodeId}/logs`,
                {},
                config
            )
        },

        /**
         * 修改节点状态，即停用，启用，重试等操作，移除是另外一个接口
         *
         * @param {Object} context store 上下文对象
         * @param {string} projectId 项目 id
         * @param {string} clusterId 集群 id
         * @param {string} nodeId 节点 id 即 ip
         * @param {string} status 状态值，停用: to_removed, 启用: normal
         * @param {Object} config 请求的配置
         *
         * @return {Promise} promise 对象
         */
        updateNodeStatus (context, params, config = {}) {
            // return http.put(`/api/projects/cluster?invoke=updateNodeStatus`, params).then(response => {
            //     return response.data
            // })
            const { projectId, clusterId, nodeId } = params
            delete params.projectId
            delete params.clusterId
            delete params.nodeId
            return http.put(
                `${DEVOPS_BCS_API_URL}/api/projects/${projectId}/cluster/${clusterId}/node/${nodeId}`,
                params,
                config
            )
        },

        /**
         * 集群 节点列表获取 cpu 磁盘 内存占用的数据
         *
         * @param {Object} context store 上下文对象
         * @param {string} projectId 项目 id
         * @param {string} nodeId 节点 id 即 ip
         * @param {Object} config 请求的配置
         *
         * @return {Promise} promise 对象
         */
        getNodeSummary (context, { projectId, nodeId }, config = {}) {
            // return http.get(`/app/cluster?invoke=getNodeSummary&${projectId}&${nodeId}`, {}, config)
            return http.get(
                `${DEVOPS_BCS_API_URL}/api/projects/${projectId}/metrics/node/summary/?res_id=${nodeId}`,
                {},
                config
            )
        },

        /**
         * 集群 节点详情 上方数据
         *
         * @param {Object} context store 上下文对象
         * @param {string} projectId 项目 id
         * @param {string} clusterId 集群 id
         * @param {string} nodeId node id 即 ip
         * @param {Object} config 请求的配置
         *
         * @return {Promise} promise 对象
         */
        getNodeInfo (context, { projectId, clusterId, nodeId }, config = {}) {
            return http.get(
                `${DEVOPS_BCS_API_URL}/api/projects/${projectId}/cluster/${clusterId}/node/info/?res_id=${nodeId}`,
                {},
                config
            )
        },

        /**
         * 集群初始化查看日志以及初始化失败查看日志接口
         *
         * @param {Object} context store 上下文对象
         * @param {string} projectId 项目 id
         * @param {string} clusterId 集群 id
         * @param {Object} config 请求的配置
         *
         * @return {Promise} promise 对象
         */
        getClusterLogs (context, { projectId, clusterId }, config = {}) {
            // return http.get(`/app/cluster?invoke=getClusterLogs`
            return http.get(
                `${DEVOPS_BCS_API_URL}/api/projects/${projectId}/cluster/${clusterId}/logs`, {}, config
            )
        },

        /**
         * 节点详情页面 下方容器选项卡 表格数据接口
         *
         * @param {Object} context store 上下文对象
         * @param {string} projectId 项目 id
         * @param {string} clusterId 集群 id
         * @param {string} nodeId node id 即 ip
         * @param {Object} config 请求的配置
         *
         * @return {Promise} promise 对象
         */
        getNodeContainerList (context, { projectId, clusterId, nodeId }, config = {}) {
            return http.get(
                `${DEVOPS_BCS_API_URL}/api/projects/${projectId}/cluster/${clusterId}/node/containers/?res_id=${nodeId}`,
                {},
                config
            )
        },

        /**
         * 删除集群
         *
         * @param {Object} context store 上下文对象
         * @param {Object} params 参数
         * @param {Object} config 请求的配置
         *
         * @return {Promise} promise 对象
         */
        deleteCluster (context, { projectId, clusterId }, config = {}) {
            // return http.delete(`/api/projects/cluster?invoke=deleteCluster`).then(response => response.data)
            return http.delete(
                `${DEVOPS_BCS_API_URL}/api/projects/${projectId}/cluster/${clusterId}/opers/`,
                {},
                config
            )
        },

        /**
         * 节点 overview 页面下方表格点击容器获取容器详情
         *
         * @param {Object} context store 上下文对象
         * @param {Object} params 参数
         * @param {Object} config 请求的配置
         *
         * @return {Promise} promise 对象
         */
        getContainerInfo (context, { projectId, clusterId, containerId }, config = {}) {
            return http.get(
                `${DEVOPS_BCS_API_URL}/api/app/projects/${projectId}/clusters/${clusterId}/container/`
                    + `?container_id=${containerId}`,
                {},
                config
            )
        },

        /**
         * 查询节点标签
         *
         * @param {Object} context store 上下文对象
         * @param {Object} params 参数
         * @param {Object} config 请求的配置
         *
         * @return {Promise} promise 对象
         */
        getNodeLabel (context, { projectId, nodeIds }, config = {}) {
            return http.get(
                `${DEVOPS_BCS_API_URL}/api/projects/${projectId}/node_label_info/?node_ids=${nodeIds}`,
                {},
                config
            )
        },

        /**
         * 创建或更新节点标签
         *
         * @param {Object} context store 上下文对象
         * @param {Object} params 参数
         * @param {Object} config 请求的配置
         *
         * @return {Promise} promise 对象
         */
        updateLabel (context, params, config = {}) {
            const projectId = params.projectId
            delete params.projectId
            return http.post(`${DEVOPS_BCS_API_URL}/api/projects/${projectId}/node_label_info/`, params, config)
        },

        /**
         * 获取集群信息
         *
         * @param {Object} context store 上下文对象
         * @param {Object} params 参数
         * @param {Object} config 请求的配置
         *
         * @return {Promise} promise 对象
         */
        getClusterInfo (context, { projectId, clusterId }, config = {}) {
            return http.get(`${DEVOPS_BCS_API_URL}/api/projects/${projectId}/clusters/${clusterId}/info/`, {}, config)
        },

        /**
         * 获取集群 master 信息
         *
         * @param {Object} context store 上下文对象
         * @param {Object} params 参数
         * @param {Object} config 请求的配置
         *
         * @return {Promise} promise 对象
         */
        getClusterMasterInfo (context, { projectId, clusterId }, config = {}) {
            // return http.get(`/api/projects/cluster?invoke=getClusterMasterInfo`).then(
            return http.get(
                `${DEVOPS_BCS_API_URL}/api/projects/${projectId}/clusters/${clusterId}/masters/info/`,
                {},
                config
            )
        },

        /**
         * 节点页面获取所有节点
         *
         * @param {Object} context store 上下文对象
         * @param {Object} params 参数
         * @param {Object} config 请求的配置
         *
         * @return {Promise} promise 对象
         */
        getAllNodeList (context, { projectId }, config = {}) {
            // return http.get('/app/cluster?invoke=getAllNodeList', {}, config)
            return http.get(`${DEVOPS_BCS_API_URL}/api/projects/${projectId}/node_label_list/`, {}, config)
        },

        /**
         * 获取集群变量信息
         *
         * @param {Object} context store 上下文对象
         * @param {Object} params 参数
         * @param {Object} config 请求的配置
         *
         * @return {Promise} promise 对象
         */
        getClusterVariableInfo (context, { projectId, clusterId }, config = {}) {
            // return http.get(`/api/projects/cluster?invoke=getClusterMasterInfo`).then(
            return http.get(`${DEVOPS_BCS_API_URL}/api/configuration/${projectId}/variable/cluster/${clusterId}/`, {}, config)
        },

        /**
         * 保存集群变量信息
         *
         * @param {Object} context store 上下文对象
         * @param {Object} params 参数
         * @param {Object} config 请求的配置
         *
         * @return {Promise} promise 对象
         */
        updateClusterVariableInfo (context, params, config = {}) {
            const { projectId, clusterId } = params
            delete params.projectId
            delete params.clusterId
            return http.post(
                `${DEVOPS_BCS_API_URL}/api/configuration/${projectId}/variable/cluster/${clusterId}/`,
                params,
                config
            )
        },

        /**
         * 移除节点 /api/projects/(?P[\w-]+)/cluster/(?P[\w-]+)/node/(?P\d+)/failed_delete/
         *
         * @param {Object} context store 上下文对象
         * @param {string} projectId 项目 id
         * @param {string} clusterId 集群 id
         * @param {string} nodeId 节点 id 即 ip
         * @param {Object} config 请求的配置
         *
         * @return {Promise} promise 对象
         */
        failedDelNode (context, { projectId, clusterId, nodeId }, config = {}) {
            // return http.delete(`/app/cluster?invoke=failedDelNode`)
            return http.delete(
                `${DEVOPS_BCS_API_URL}/api/projects/${projectId}/cluster/${clusterId}/node/${nodeId}/failed_delete/`,
                {},
                config
            )
        },

        /**
         * 设置 helm enable
         *
         * @param {Object} context store 上下文对象
         * @param {string} projectId 项目 id
         * @param {string} clusterId 集群 id
         * @param {string} nodeId 节点 id 即 ip
         * @param {Object} config 请求的配置
         *
         * @return {Promise} promise 对象
         */
        enableClusterHelm (context, { projectId, clusterId }, config = {}) {
            const url = `${DEVOPS_BCS_API_URL}/api/bcs/k8s/configuration/${projectId}/helm_init/?cluster_id=${clusterId}`
            return http.post(url, { cluster_id: clusterId }, config)
        },

        /**
         * 移除故障节点 /api/projects/(?P[\w-]+)/clusters/(?P[\w-]+)/nodes/(?P\d+)/
         *
         * @param {Object} context store 上下文对象
         * @param {string} projectId 项目 id
         * @param {string} clusterId 集群 id
         * @param {string} nodeId 节点 id 即 ip
         * @param {Object} config 请求的配置
         *
         * @return {Promise} promise 对象
         */
        faultRemoveNode (context, { projectId, clusterId, nodeId }, config = {}) {
            return http.delete(
                `${DEVOPS_BCS_API_URL}/api/projects/${projectId}/clusters/${clusterId}/nodes/${nodeId}/`,
                {},
                config
            )
        },

        /**
         * 获取 tke 配置信息
         *
         * @param {Object} context store 上下文对象
         * @param {Object} params 参数
         * @param {Object} config 请求的配置
         *
         * @return {Promise} promise 对象
         */
        getTKEConf (context, { projectId }, config = {}) {
            return http.get(`${DEVOPS_BCS_API_URL}/api/projects/${projectId}/tke_conf/?coes=tke`, {}, config)
        },

        /**
         * 获取 k8s version 配置信息
         *
         * @param {Object} context store 上下文对象
         * @param {Object} params 参数
         * @param {Object} config 请求的配置
         *
         * @return {Promise} promise 对象
         */
        getK8SConf (context, { projectId }, config = {}) {
            return http.get(`${DEVOPS_BCS_API_URL}/api/projects/${projectId}/cluster_type_versions/?coes=k8s`, {}, config)
        },

        // ------------------------------------------------------------------------------------------------ //

        /**
         * 集群使用率概览
         * /api/metrics/projects/{project_id}/clusters/{cluster_id}/overview/
         *
         * @param {Object} context store 上下文对象
         * @param {Object} params 参数
         * @param {Object} config 请求的配置
         *
         * @return {Promise} promise 对象
         */
        clusterOverview (context, { projectId, clusterId }, config = {}) {
            return http.post(
                `${DEVOPS_BCS_API_URL}/api/metrics/projects/${projectId}/clusters/${clusterId}/overview/`,
                {},
                config
            )
        },

        /**
         * 集群CPU使用率
         * /api/metrics/projects/{project_id}/clusters/{cluster_id}/cpu_usage/
         *
         * @param {Object} context store 上下文对象
         * @param {Object} params 参数
         * @param {Object} config 请求的配置
         *
         * @return {Promise} promise 对象
         */
        clusterCpuUsage (context, { projectId, clusterId }, config = {}) {
            return http.get(
                `${DEVOPS_BCS_API_URL}/api/metrics/projects/${projectId}/clusters/${clusterId}/cpu_usage/`,
                {},
                config
            )
        },

        /**
         * 集群内存使用率
         * /api/metrics/projects/{project_id}/clusters/{cluster_id}/memory_usage/
         *
         * @param {Object} context store 上下文对象
         * @param {Object} params 参数
         * @param {Object} config 请求的配置
         *
         * @return {Promise} promise 对象
         */
        clusterMemUsage (context, { projectId, clusterId }, config = {}) {
            return http.get(
                `${DEVOPS_BCS_API_URL}/api/metrics/projects/${projectId}/clusters/${clusterId}/memory_usage/`,
                {},
                config
            )
        },

        /**
         * 集群磁盘使用率
         * /api/metrics/projects/{project_id}/clusters/{cluster_id}/disk_usage/
         *
         * @param {Object} context store 上下文对象
         * @param {Object} params 参数
         * @param {Object} config 请求的配置
         *
         * @return {Promise} promise 对象
         */
        clusterDiskUsage (context, { projectId, clusterId }, config = {}) {
            return http.get(
                `${DEVOPS_BCS_API_URL}/api/metrics/projects/${projectId}/clusters/${clusterId}/disk_usage/`,
                {},
                config
            )
        },

        /**
         * 集群 节点列表 节点概览
         * /api/metrics/projects/{project_id}/clusters/{cluster_id}/node/overview/
         *
         * @param {Object} context store 上下文对象
         * @param {string} projectId 项目 id
         * @param {string} nodeId 节点 id 即 ip
         * @param {Object} config 请求的配置
         *
         * @return {Promise} promise 对象
         */
        getNodeOverview (context, { projectId, clusterId, nodeIp, data = {} }, config = {}) {
            return http.post(
                `${DEVOPS_BCS_API_URL}/api/metrics/projects/${projectId}/clusters/${clusterId}/nodes/${nodeIp}/overview/`,
                data,
                config
            )
        },

        /**
         * node CPU使用率
         * /api/metrics/projects/{project_id}/clusters/{cluster_id}/nodes/{node_ip}/cpu_usage/
         *
         * @param {Object} context store 上下文对象
         * @param {Object} params 参数
         * @param {Object} config 请求的配置
         *
         * @return {Promise} promise 对象
         */
        nodeCpuUsage (context, params, config = {}) {
            const { projectId, clusterId } = params

            delete params.projectId
            delete params.clusterId

            const list = Object.keys(params)
            const len = list.length

            for (let i = 0; i < len; i++) {
                const key = list[i]
                const value = params[key]
                if (value === null || value === '' || key === 'projectId') {
                    delete params[key]
                    continue
                }
                delete params[key]
                params[_.snakeCase(key)] = value
            }

            return http.get(
                `${DEVOPS_BCS_API_URL}/api/metrics/projects/${projectId}/clusters/${clusterId}/nodes/${params.res_id}/cpu_usage/?${json2Query(params)}`,
                {},
                config
            )
        },

        /**
         * node mem使用率
         * /api/metrics/projects/{project_id}/clusters/{cluster_id}/nodes/{node_ip}/memory_usage/
         *
         * @param {Object} context store 上下文对象
         * @param {Object} params 参数
         * @param {Object} config 请求的配置
         *
         * @return {Promise} promise 对象
         */
        nodeMemUsage (context, params, config = {}) {
            const { projectId, clusterId } = params

            delete params.projectId
            delete params.clusterId

            const list = Object.keys(params)
            const len = list.length

            for (let i = 0; i < len; i++) {
                const key = list[i]
                const value = params[key]
                if (value === null || value === '' || key === 'projectId') {
                    delete params[key]
                    continue
                }
                delete params[key]
                params[_.snakeCase(key)] = value
            }

            return http.get(
                `${DEVOPS_BCS_API_URL}/api/metrics/projects/${projectId}/clusters/${clusterId}/nodes/${params.res_id}/memory_usage/?${json2Query(params)}`,
                {},
                config
            )
        },

        /**
         * node diskio 使用率
         * /api/metrics/projects/{project_id}/clusters/{cluster_id}/nodes/{node_ip}/diskio_usage/
         *
         * @param {Object} context store 上下文对象
         * @param {Object} params 参数
         * @param {Object} config 请求的配置
         *
         * @return {Promise} promise 对象
         */
        nodeDiskioUsage (context, params, config = {}) {
            const { projectId, clusterId } = params

            delete params.projectId
            delete params.clusterId

            const list = Object.keys(params)
            const len = list.length

            for (let i = 0; i < len; i++) {
                const key = list[i]
                const value = params[key]
                if (value === null || value === '' || key === 'projectId') {
                    delete params[key]
                    continue
                }
                delete params[key]
                params[_.snakeCase(key)] = value
            }

            return http.get(
                `${DEVOPS_BCS_API_URL}/api/metrics/projects/${projectId}/clusters/${clusterId}/nodes/${params.res_id}/diskio_usage/?${json2Query(params)}`,
                {},
                config
            )
        },

        /**
         * node net 入流量
         * /api/metrics/projects/{project_id}/clusters/{cluster_id}/nodes/{node_ip}/network_receive/
         *
         * @param {Object} context store 上下文对象
         * @param {Object} params 参数
         * @param {Object} config 请求的配置
         *
         * @return {Promise} promise 对象
         */
        nodeNetReceive (context, params, config = {}) {
            const { projectId, clusterId } = params

            delete params.projectId
            delete params.clusterId

            const list = Object.keys(params)
            const len = list.length

            for (let i = 0; i < len; i++) {
                const key = list[i]
                const value = params[key]
                if (value === null || value === '' || key === 'projectId') {
                    delete params[key]
                    continue
                }
                delete params[key]
                params[_.snakeCase(key)] = value
            }

            return http.get(
                `${DEVOPS_BCS_API_URL}/api/metrics/projects/${projectId}/clusters/${clusterId}/nodes/${params.res_id}/network_receive/?${json2Query(params)}`,
                {},
                config
            )
        },

        /**
         * node net 出流量
         * /api/metrics/projects/{project_id}/clusters/{cluster_id}/nodes/{node_ip}/network_transmit/
         *
         * @param {Object} context store 上下文对象
         * @param {Object} params 参数
         * @param {Object} config 请求的配置
         *
         * @return {Promise} promise 对象
         */
        nodeNetTransmit (context, params, config = {}) {
            const { projectId, clusterId } = params

            delete params.projectId
            delete params.clusterId

            const list = Object.keys(params)
            const len = list.length

            for (let i = 0; i < len; i++) {
                const key = list[i]
                const value = params[key]
                if (value === null || value === '' || key === 'projectId') {
                    delete params[key]
                    continue
                }
                delete params[key]
                params[_.snakeCase(key)] = value
            }

            return http.get(
                `${DEVOPS_BCS_API_URL}/api/metrics/projects/${projectId}/clusters/${clusterId}/nodes/${params.res_id}/network_transmit/?${json2Query(params)}`,
                {},
                config
            )
        },

        /**
         * 集群 节点详情 上方数据，prometheus 获取
         * /api/metrics/projects/{project_id}/clusters/{cluster_id}/nodes/{node_ip}/info/
         *
         * @param {Object} context store 上下文对象
         * @param {string} projectId 项目 id
         * @param {string} clusterId 集群 id
         * @param {string} nodeId node id 即 ip
         * @param {Object} config 请求的配置
         *
         * @return {Promise} promise 对象
         */
        nodeInfo (context, { projectId, clusterId, nodeId }, config = {}) {
            return http.get(
                `${DEVOPS_BCS_API_URL}/api/metrics/projects/${projectId}/clusters/${clusterId}/nodes/${nodeId}/info/`,
                {},
                config
            )
        },

        /**
         * 获取集群可升级的版本
         *
         * @param {Object} context store 上下文对象
         * @param {string} projectId 项目 id
         * @param {string} clusterId 集群 id
         * @param {Object} config 请求的配置
         *
         * @return {Promise} promise 对象
         */
        getClusterVersion (context, { projectId, clusterId }, config = {}) {
            return http.get(
                `${DEVOPS_BCS_API_URL}/api/projects/${projectId}/clusters/${clusterId}/upgradeable_versions/`,
                {},
                config
            )
        },

        /**
         * 升级集群信息
         *
         * @param {Object} context store 上下文对象
         * @param {string} projectId 项目 id
         * @param {string} clusterId 集群 id
         * @param {Object} config 请求的配置
         *
         * @return {Promise} promise 对象
         */
        upgradeCluster (context, { projectId, clusterId, data }, config = {}) {
            return http.put(
                `${DEVOPS_BCS_API_URL}/api/projects/${projectId}/clusters/${clusterId}/version/`,
                data,
                config
            )
        },

        /**
         * 集群 节点列表 获取数据 复制节点 ip
         *
         * @param {Object} context store 上下文对象
         * @param {Object} params 参数
         * @param {Object} config 请求的配置
         *
         * @return {Promise} promise 对象
         */
        getNodeList4Copy (context, params, config = {}) {
            return http.get(
                `${DEVOPS_BCS_API_URL}/api/projects/${params.projectId}/clusters/${params.clusterId}/nodes/`,
                {},
                config
            )
        },

        /**
         * 获取 SCR 主机
         *
         * @param {Object} context store 上下文对象
         * @param {Object} params 参数
         * @param {Object} config 请求的配置
         *
         * @return {Promise} promise 对象
         */
        getSCRHosts (context, params, config = {}) {
            const projectId = params.projectId
            delete params.projectId
            return http.post(
                `${DEVOPS_BCS_API_URL}/api/hosts/projects/${projectId}/cvm_types/`,
                params,
                config
            )
        },

        /**
         * 申请主机
         *
         * @param {Object} context store 上下文对象
         * @param {Object} params 参数
         * @param {Object} config 请求的配置
         *
         * @return {Promise} promise 对象
         */
        applySCRHost (context, params, config = {}) {
            const projectId = params.projectId
            delete params.projectId
            return http.post(
                `${DEVOPS_BCS_API_URL}/api/hosts/projects/${projectId}/apply_hosts/`,
                params,
                config
            )
        },

        /**
         * 查看主机申请状态
         *
         * @param {Object} context store 上下文对象
         * @param {Object} params 参数
         * @param {Object} config 请求的配置
         *
         * @return {Promise} promise 对象
         */
        checkApplyHostStatus (context, { projectId }, config = {}) {
            return http.get(
                `${DEVOPS_BCS_API_URL}/api/hosts/projects/${projectId}/apply_hosts/logs/`,
                {},
                config
            )
        },

        /**
         * 查看主机权限
         *
         * @param {Object} context store 上下文对象
         * @param {Object} params 参数
         * @param {Object} config 请求的配置
         *
         * @return {Promise} promise 对象
         */
        async getBizMaintainers (context, params = {}, config = {}) {
            const data = await getBizMaintainers(params, config).catch(() => ({
                maintainers: []
            }))
            return data
        },

        /**
         * 获取 k8s节点列表
         *
         * @param {Object} context store 上下文对象
         * @param {Object} params 参数
         * @param {Object} config 请求的配置
         *
         * @return {Promise} promise 对象
         */
        async getK8sNodes (context, params = {}, config = {}) {
            const data = await getK8sNodes(params, config).catch(() => ([]))
            return data
        },

        /**
         * 获取 k8s节点labels列表
         *
         * @param {Object} context store 上下文对象
         * @param {Object} params 参数
         * @param {Object} config 请求的配置
         *
         * @return {Promise} promise 对象
         */
        async fetchK8sNodeLabels (context, params = {}, config = {}) {
            const data = await fetchK8sNodeLabels(params, config).catch(() => ({}))
            return data
        },

        /**
         * 设置 k8s节点labels列表
         *
         * @param {Object} context store 上下文对象
         * @param {Object} params 参数
         * @param {Object} config 请求的配置
         *
         * @return {Promise} promise 对象
         */
        async setK8sNodeLabels (context, params = {}, config = {}) {
            const data = await setK8sNodeLabels(params, config).catch(() => ([]))
            return data
        },

        /**
         * 设置节点污点
         *
         * @param {Object} context store 上下文对象
         * @param {Object} params 参数
         * @param {Object} config 请求的配置
         *
         * @return {Promise} promise 对象
         */
        async setNodeTaints (context, params = {}, config = {}) {
            const data = await setNodeTaints(params, config).catch(() => ([]))
            return data
        },

        /**
         * 获取节点污点
         *
         * @param {Object} context store 上下文对象
         * @param {Object} params 参数
         * @param {Object} config 请求的配置
         *
         * @return {Promise} promise 对象
         */
        async getNodeTaints (context, params = {}, config = {}) {
            const data = await getNodeTaints(params, config).catch(() => ({}))
            return data
        }
    }
}<|MERGE_RESOLUTION|>--- conflicted
+++ resolved
@@ -36,15 +36,12 @@
         // 如果是从浏览器地址栏输入 url 进去的，这个为空，需要根据 clusterId 发送请求来获取当前的集群
         // 同样，当根据 clusterId 获取到集群后，会把获取到的集群赋值给这个变量
         curCluster: null,
-<<<<<<< HEAD
-        clusterPerm: {}
-=======
+        clusterPerm: {},
         allClusterList: []
     },
     getters: {
         // eslint-disable-next-line camelcase
         isSharedCluster: state => !!state.curCluster?.is_shared
->>>>>>> 0d78d748
     },
     mutations: {
         /**
@@ -54,7 +51,6 @@
          * @param {Array} list cluster 列表
          */
         forceUpdateClusterList (state, list) {
-<<<<<<< HEAD
             const clusterList = list.map(item => {
                 return {
                     cluster_id: item.clusterID,
@@ -68,14 +64,7 @@
                 ? clusterList.filter(cluster => cluster.is_shared)
                 : clusterList.filter(cluster => !cluster.is_shared)
             state.clusterList.splice(0, state.clusterList.length, ...data)
-=======
-            // eslint-disable-next-line camelcase
-            const data = state.curCluster?.is_shared
-                ? list.filter(cluster => cluster.is_shared)
-                : list.filter(cluster => !cluster.is_shared)
-            state.clusterList.splice(0, state.clusterList.length, ...data)
-            state.allClusterList.splice(0, state.allClusterList.length, ...list)
->>>>>>> 0d78d748
+            state.allClusterList.splice(0, state.allClusterList.length, ...clusterList)
             state.isClusterDataReady = true
         },
 
@@ -87,12 +76,9 @@
          */
         forceUpdateCurCluster (state, cluster) {
             state.curCluster = Object.assign({}, cluster)
-<<<<<<< HEAD
         },
         updateClusterPerm  (state, perm) {
             state.clusterPerm = perm
-=======
->>>>>>> 0d78d748
         }
     },
     actions: {
@@ -105,7 +91,6 @@
          *
          * @return {Promise} promise 对象
          */
-<<<<<<< HEAD
         async getClusterList (context, projectID, config = {}) {
             const res = await fetchClusterList({
                 projectID,
@@ -113,15 +98,6 @@
             }, { needRes: true }).catch(() => ({ data: [], clusterPerm: {} }))
             context.commit('forceUpdateClusterList', res?.data || [])
             context.commit('updateClusterPerm', res.clusterPerm)
-=======
-        async getClusterList (context, projectId, config = {}) {
-            const res = await http.get(
-                `${DEVOPS_BCS_API_URL}/api/projects/${projectId}/clusters?limit=1000`,
-                {},
-                Object.assign(config, { urlId: 'getClusterList' })
-            )
-            context.commit('forceUpdateClusterList', res?.data?.results || [])
->>>>>>> 0d78d748
             return res
         },
 
