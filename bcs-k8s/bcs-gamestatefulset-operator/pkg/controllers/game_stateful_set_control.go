/*
 * Tencent is pleased to support the open source community by making Blueking Container Service available.
 * Copyright (C) 2019 THL A29 Limited, a Tencent company. All rights reserved.
 * Licensed under the MIT License (the "License"); you may not use this file except
 * in compliance with the License. You may obtain a copy of the License at
 * http://opensource.org/licenses/MIT
 * Unless required by applicable law or agreed to in writing, software distributed under
 * the License is distributed on an "AS IS" BASIS, WITHOUT WARRANTIES OR CONDITIONS OF ANY KIND,
 * either express or implied. See the License for the specific language governing permissions and
 * limitations under the License.
 *
 */

package gamestatefulset

import (
	"fmt"
	"math"
	"sort"
	"time"

	gstsv1alpha1 "github.com/Tencent/bk-bcs/bcs-k8s/bcs-gamestatefulset-operator/pkg/apis/tkex/v1alpha1"
	"github.com/Tencent/bk-bcs/bcs-k8s/bcs-gamestatefulset-operator/pkg/util"
	canaryutil "github.com/Tencent/bk-bcs/bcs-k8s/bcs-gamestatefulset-operator/pkg/util/canary"
	"github.com/Tencent/bk-bcs/bcs-k8s/bcs-gamestatefulset-operator/pkg/util/constants"
	hookv1alpha1 "github.com/Tencent/bk-bcs/bcs-k8s/kubernetes/common/bcs-hook/apis/tkex/v1alpha1"
	hookclientset "github.com/Tencent/bk-bcs/bcs-k8s/kubernetes/common/bcs-hook/client/clientset/versioned"
	hooklister "github.com/Tencent/bk-bcs/bcs-k8s/kubernetes/common/bcs-hook/client/listers/tkex/v1alpha1"
	"github.com/Tencent/bk-bcs/bcs-k8s/kubernetes/common/bcs-hook/predelete"
	"github.com/Tencent/bk-bcs/bcs-k8s/kubernetes/common/bcs-hook/preinplace"
	"github.com/Tencent/bk-bcs/bcs-k8s/kubernetes/common/update/hotpatchupdate"
	"github.com/Tencent/bk-bcs/bcs-k8s/kubernetes/common/update/inplaceupdate"
	commonhookutil "github.com/Tencent/bk-bcs/bcs-k8s/kubernetes/common/util/hook"

	apps "k8s.io/api/apps/v1"
	v1 "k8s.io/api/core/v1"
	metav1 "k8s.io/apimachinery/pkg/apis/meta/v1"
	"k8s.io/apimachinery/pkg/util/sets"
	"k8s.io/client-go/tools/record"
	"k8s.io/klog"
	"k8s.io/kubernetes/pkg/controller/history"
)

// GameStatefulSetControlInterface implements the control logic for updating StatefulSets and their children Pods. It is implemented
// as an interface to allow for extensions that provide different semantics. Currently, there is only one implementation.
type GameStatefulSetControlInterface interface {
	// UpdateStatefulSet implements the control logic for Pod creation, update, and deletion, and
	// persistent volume creation, update, and deletion.
	// If an implementation returns a non-nil error, the invocation will be retried using a rate-limited strategy.
	// Implementors should sink any errors that they do not wish to trigger a retry, and they may feel free to
	// exit exceptionally at any point provided they wish the update to be re-run at a later point in time.
	UpdateGameStatefulSet(set *gstsv1alpha1.GameStatefulSet, pods []*v1.Pod) error
	// ListRevisions returns a array of the ControllerRevisions that represent the revisions of set. If the returned
	// error is nil, the returns slice of ControllerRevisions is valid.
	ListRevisions(set *gstsv1alpha1.GameStatefulSet) ([]*apps.ControllerRevision, error)
	// AdoptOrphanRevisions adopts any orphaned ControllerRevisions that match set's Selector. If all adoptions are
	// successful the returned error is nil.
	AdoptOrphanRevisions(set *gstsv1alpha1.GameStatefulSet, revisions []*apps.ControllerRevision) error
}

// NewDefaultGameStatefulSetControl returns a new instance of the default implementation StatefulSetControlInterface that
// implements the documented semantics for StatefulSets. podControl is the PodControlInterface used to create, update,
// and delete Pods and to create PersistentVolumeClaims. statusUpdater is the StatefulSetStatusUpdaterInterface used
// to update the status of StatefulSets. You should use an instance returned from NewRealStatefulPodControl() for any
// scenario other than testing.
func NewDefaultGameStatefulSetControl(
	hookClient hookclientset.Interface,
	podControl GameStatefulSetPodControlInterface,
	inPlaceControl inplaceupdate.Interface,
	hotPatchControl hotpatchupdate.Interface,
	statusUpdater GameStatefulSetStatusUpdaterInterface,
	controllerHistory history.Interface,
	recorder record.EventRecorder,
	hookRunLister hooklister.HookRunLister,
	hookTemplateLister hooklister.HookTemplateLister,
	preDeleteControl predelete.PreDeleteInterface,
	preInplaceControl preinplace.PreInplaceInterface,) GameStatefulSetControlInterface {
	return &defaultGameStatefulSetControl{
		hookClient,
		podControl,
		statusUpdater,
		controllerHistory,
		recorder,
		inPlaceControl,
		hotPatchControl,
		hookRunLister,
		hookTemplateLister,
		preDeleteControl,
		preInplaceControl,
	}
}

type defaultGameStatefulSetControl struct {
	hookClient         hookclientset.Interface
	podControl         GameStatefulSetPodControlInterface
	statusUpdater      GameStatefulSetStatusUpdaterInterface
	controllerHistory  history.Interface
	recorder           record.EventRecorder
	inPlaceControl     inplaceupdate.Interface
	hotPatchControl    hotpatchupdate.Interface
	hookRunLister      hooklister.HookRunLister
	hookTemplateLister hooklister.HookTemplateLister
	preDeleteControl   predelete.PreDeleteInterface
	preInplaceControl   preinplace.PreInplaceInterface
}

// UpdateGameStatefulSet executes the core logic loop for a stateful set plus, applying the predictable and
// consistent monotonic update strategy by default - scale up proceeds in ordinal order, no new pod
// is created while any pod is unhealthy, and pods are terminated in descending order. The burst
// strategy allows these constraints to be relaxed - pods will be created and deleted eagerly and
// in no particular order. Clients using the burst strategy should be careful to ensure they
// understand the consistency implications of having unpredictable numbers of pods available.
func (ssc *defaultGameStatefulSetControl) UpdateGameStatefulSet(
	set *gstsv1alpha1.GameStatefulSet,
	pods []*v1.Pod) error {

	// list all revisions and sort them
	revisions, err := ssc.ListRevisions(set)
	if err != nil {
		klog.Errorf("List GameStatefulSet %s/%s relative ControllerRevision err: %#v", set.Namespace, set.Name, err)
		return err
	}
	history.SortControllerRevisions(revisions)
	// get the current, and update revisions
	currentRevision, updateRevision, collisionCount, err := ssc.getGameStatefulSetRevisions(
		set, revisions, getPodsRevisions(pods))
	if err != nil {
		return err
	}

	hrList, err := ssc.getHookRunsForGameStatefulSet(set)
	if err != nil {
		return err
	}

	canaryCtx := newCanaryCtx(set, hrList, currentRevision, updateRevision, collisionCount)

	if canaryutil.CheckRevisionChange(set, updateRevision.Name) {
		err = ssc.updateGameStatefulSetStatus(set, canaryCtx)
		return err
	}
	if canaryutil.CheckStepHashChange(set) {
		err = ssc.updateGameStatefulSetStatus(set, canaryCtx)
		return err
	}

	err = ssc.reconcileHookRuns(canaryCtx)
	if err != nil {
		return err
	}
	if canaryCtx.HasAddPause() {
		err = ssc.updateGameStatefulSetStatus(set, canaryCtx)
		return err
	}

	// perform the main update function and get the status
	status, err := ssc.updateGameStatefulSet(
		set,
		canaryCtx.newStatus,
		currentRevision,
		updateRevision,
		pods,
		revisions,
		hrList)
	if err != nil {
		return err
	}

	unPauseDuration := ssc.reconcilePause(set)
	if unPauseDuration > 0 {
		durationStore.Push(getGameStatefulSetKey(set), unPauseDuration)
	}

	// update the set's status
	err = ssc.updateGameStatefulSetStatus(set, canaryCtx)
	if err != nil {
		return err
	}

	klog.V(3).Infof("GameStatefulSet %s/%s pod status replicas=%d ready=%d current=%d updated=%d",
		set.Namespace,
		set.Name,
		status.Replicas,
		status.ReadyReplicas,
		status.CurrentReplicas,
		status.UpdatedReplicas)

	klog.V(3).Infof("GameStatefulSet %s/%s revisions current=%s update=%s",
		set.Namespace,
		set.Name,
		status.CurrentRevision,
		status.UpdateRevision)

	// maintain the set's revision history limit
	return ssc.truncateHistory(set, pods, revisions, currentRevision, updateRevision)
}

func (ssc *defaultGameStatefulSetControl) reconcilePause(set *gstsv1alpha1.GameStatefulSet) time.Duration {
	var timeRemaining time.Duration
	currentStep, _ := canaryutil.GetCurrentCanaryStep(set)
	if currentStep == nil || currentStep.Pause == nil || currentStep.Pause.Duration == nil {
		return timeRemaining
	}
	pauseCondition := canaryutil.GetPauseCondition(set, hookv1alpha1.PauseReasonCanaryPauseStep)
	if pauseCondition != nil {
		now := metav1.Now()
		expiredTime := pauseCondition.StartTime.Add(time.Duration(*currentStep.Pause.Duration) * time.Second)
		if expiredTime.After(now.Time) {
			timeRemaining = expiredTime.Sub(now.Time)
		}
	}
	return timeRemaining
}

// ListRevisions list all revisions of gamestatefulset
func (ssc *defaultGameStatefulSetControl) ListRevisions(
	set *gstsv1alpha1.GameStatefulSet) ([]*apps.ControllerRevision, error) {
	selector, err := metav1.LabelSelectorAsSelector(set.Spec.Selector)
	if err != nil {
		return nil, err
	}
	return ssc.controllerHistory.ListControllerRevisions(set, selector)
}

// AdoptOrphanRevisions adopt orphan history revision of gamestatefulset
func (ssc *defaultGameStatefulSetControl) AdoptOrphanRevisions(
	set *gstsv1alpha1.GameStatefulSet,
	revisions []*apps.ControllerRevision) error {
	for i := range revisions {
		adopted, err := ssc.controllerHistory.AdoptControllerRevision(set, util.ControllerKind, revisions[i])
		if err != nil {
			return err
		}
		revisions[i] = adopted
	}
	return nil
}

// truncateHistory truncates any non-live ControllerRevisions in revisions from set's history. The UpdateRevision and
// CurrentRevision in set's Status are considered to be live. Any revisions associated with the Pods in pods are also
// considered to be live. Non-live revisions are deleted, starting with the revision with the lowest Revision, until
// only RevisionHistoryLimit revisions remain. If the returned error is nil the operation was successful. This method
// expects that revisions is sorted when supplied.
func (ssc *defaultGameStatefulSetControl) truncateHistory(
	set *gstsv1alpha1.GameStatefulSet,
	pods []*v1.Pod,
	revisions []*apps.ControllerRevision,
	current *apps.ControllerRevision,
	update *apps.ControllerRevision) error {
	history := make([]*apps.ControllerRevision, 0, len(revisions))
	// mark all live revisions
	live := map[string]bool{current.Name: true, update.Name: true}
	for i := range pods {
		live[getPodRevision(pods[i])] = true
	}
	// collect live revisions and historic revisions
	for i := range revisions {
		if !live[revisions[i].Name] {
			history = append(history, revisions[i])
		}
	}
	historyLen := len(history)

	if set.Spec.RevisionHistoryLimit == nil {
		set.Spec.RevisionHistoryLimit = new(int32)
		*set.Spec.RevisionHistoryLimit = constants.DefaultRevisionHistoryLimit
	}

	historyLimit := int(*set.Spec.RevisionHistoryLimit)
	if historyLen <= historyLimit {
		return nil
	}
	// delete any non-live history to maintain the revision limit.
	history = history[:(historyLen - historyLimit)]
	for i := 0; i < len(history); i++ {
		if err := ssc.controllerHistory.DeleteControllerRevision(history[i]); err != nil {
			return err
		}
	}
	return nil
}

// getStatefulSetRevisions returns the current and update ControllerRevisions for set. It also
// returns a collision count that records the number of name collisions set saw when creating
// new ControllerRevisions. This count is incremented on every name collision and is used in
// building the ControllerRevision names for name collision avoidance. This method may create
// a new revision, or modify the Revision of an existing revision if an update to set is detected.
// This method expects that revisions is sorted when supplied.
func (ssc *defaultGameStatefulSetControl) getGameStatefulSetRevisions(
	set *gstsv1alpha1.GameStatefulSet,
	revisions []*apps.ControllerRevision,
	podsRevisions sets.String) (*apps.ControllerRevision, *apps.ControllerRevision, int32, error) {
	var currentRevision, updateRevision *apps.ControllerRevision
	revisionCount := len(revisions)
	history.SortControllerRevisions(revisions)

	klog.V(4).Infof("getGameStatefulSetRevisions for %s/%s, revision number: %d",
		set.GetNamespace(), set.GetName(), revisionCount)

	// Use a local copy of set.Status.CollisionCount to avoid modifying set.Status directly.
	// This copy is returned so the value gets carried over to set.Status in updateGameStatefulSet.
	var collisionCount int32
	if set.Status.CollisionCount != nil {
		collisionCount = *set.Status.CollisionCount
	}

	// create a new revision from the current set
	updateRevision, err := newRevision(set, nextRevision(revisions), &collisionCount)
	if err != nil {
		klog.Errorf("create new revision for %s/%s err: %#v, collision count: %d",
			set.GetNamespace(), set.GetName(), err, collisionCount)
		return nil, nil, collisionCount, err
	}

	// find any equivalent revisions
	equalRevisions := history.FindEqualRevisions(revisions, updateRevision)
	equalCount := len(equalRevisions)
	if equalCount > 0 && history.EqualRevision(revisions[revisionCount-1], equalRevisions[equalCount-1]) {
		// if the equivalent revision is immediately prior the update revision has not changed
		updateRevision = revisions[revisionCount-1]
		klog.V(4).Infof("GameStatefulSet %s/%s revision is same with prior revision, nothing change.",
			set.GetNamespace(), set.GetName())
	} else if equalCount > 0 {
		// if the equivalent revision is not immediately prior we will roll back by incrementing the
		// Revision of the equivalent revision
		updateRevision, err = ssc.controllerHistory.UpdateControllerRevision(
			equalRevisions[equalCount-1],
			updateRevision.Revision)
		if err != nil {
			klog.Errorf("update equal controllerRevision %s/%s to %d err: %#v",
				set.GetNamespace(), set.GetName(), updateRevision.Revision, err)
			return nil, nil, collisionCount, err
		}
		klog.V(4).Infof("update previous controllerRevision %s/%s from %d to %d successfully",
			set.GetNamespace(), set.GetName(), equalRevisions[equalCount-1].Revision, updateRevision.Revision)
	} else {
		//if there is no equivalent revision we create a new one
		updateRevision, err = ssc.controllerHistory.CreateControllerRevision(set, updateRevision, &collisionCount)
		if err != nil {
			klog.Errorf("create new controllerRevision for %s/%s err: %#v", set.GetNamespace(), set.GetName(), err)
			return nil, nil, collisionCount, err
		}
		klog.V(3).Infof("create new controllerRevision %d/%s for %s/%s successfully",
			updateRevision.Revision, updateRevision.Name, set.GetNamespace(), set.GetName())
	}

	for i := range revisions {
		if podsRevisions.Has(revisions[i].Name) {
			currentRevision = revisions[i]
			break
		}
	}

	// if the current revision is nil we initialize the history by setting it to the update revision
	if currentRevision == nil {
		currentRevision = updateRevision
	}

	return currentRevision, updateRevision, collisionCount, nil
}

// updateGameStatefulSet performs the update function for a GameStatefulSet. This method creates, updates, and deletes Pods in
// the set in order to conform the system to the target state for the set. The target state always contains
// set.Spec.Replicas Pods with a Ready Condition. If the UpdateStrategy.Type for the set is
// RollingUpdateGameStatefulSetStrategyType then all Pods in the set must be at set.Status.CurrentRevision.
// If the UpdateStrategy.Type for the set is OnDeleteGameStatefulSetStrategyType, the target state implies nothing about
// the revisions of Pods in the set. If the UpdateStrategy.Type for the set is PartitionGameStatefulSetStrategyType, then
// all Pods with ordinal less than UpdateStrategy.Partition.Ordinal must be at Status.CurrentRevision and all other
// Pods must be at Status.UpdateRevision. If the returned error is nil, the returned StatefulSetStatus is valid and the
// update must be recorded. If the error is not nil, the method should be retried until successful.
func (ssc *defaultGameStatefulSetControl) updateGameStatefulSet(
	set *gstsv1alpha1.GameStatefulSet,
	status *gstsv1alpha1.GameStatefulSetStatus,
	currentRevision *apps.ControllerRevision,
	updateRevision *apps.ControllerRevision,
	pods []*v1.Pod,
	revisions []*apps.ControllerRevision,
	hrList []*hookv1alpha1.HookRun) (*gstsv1alpha1.GameStatefulSetStatus, error) {
	// get the current and update revisions of the set.
	currentSet, err := ApplyRevision(set, currentRevision)
	if err != nil {
		return nil, err
	}
	updateSet, err := ApplyRevision(set, updateRevision)
	if err != nil {
		return nil, err
	}

	// truncate unneeded PreDeleteHookRuns
	err = ssc.truncatePreDeleteHookRuns(set, pods, hrList)
	if err != nil {
		return status, err
	}

	ssc.truncatePreDeleteHookConditions(pods, status)

	// if configured retry, delete unexpected HookRuns and reconcile
	if set.Spec.PreDeleteUpdateStrategy.RetryUnexpectedHooks {
		return status, ssc.deleteUnexpectedPreDeleteHookRuns(hrList)
	}

	// truncate unneeded PreDeleteHookRuns
	err = ssc.truncatePreInplaceHookRuns(set, pods, hrList)
	if err != nil {
		return status, err
	}

	ssc.truncatePreInplaceHookConditions(pods, status)

	// if configured retry, delete unexpected HookRuns and reconcile
	if set.Spec.PreInplaceUpdateStrategy.RetryUnexpectedHooks {
		return status, ssc.deleteUnexpectedPreInplaceHookRuns(hrList)
	}

	replicaCount := int(*set.Spec.Replicas)
	// slice that will contain all Pods such that 0 <= getOrdinal(pod) < set.Spec.Replicas
	replicas := make([]*v1.Pod, replicaCount)
	// slice that will contain all Pods such that set.Spec.Replicas <= getOrdinal(pod)
	condemned := make([]*v1.Pod, 0, len(pods))
	unhealthy := 0
	firstUnhealthyOrdinal := math.MaxInt32
	var firstUnhealthyPod *v1.Pod

	// First we partition pods into two lists valid replicas and condemned Pods
	for i := range pods {
		status.Replicas++

		// count the number of running and ready replicas
		if isRunningAndReady(pods[i]) {
			status.ReadyReplicas++
		}

		if isRunningAndReady(pods[i]) && getPodRevision(pods[i]) == updateRevision.Name {
			status.UpdatedReadyReplicas++
		}

		// count the number of current and update replicas
		if isCreated(pods[i]) && !isTerminating(pods[i]) {
			if getPodRevision(pods[i]) == currentRevision.Name {
				status.CurrentReplicas++
			}
			if getPodRevision(pods[i]) == updateRevision.Name {
				status.UpdatedReplicas++
			}
		}

		if ord := getOrdinal(pods[i]); 0 <= ord && ord < replicaCount {
			// if the ordinal of the pod is within the range of the current number of replicas,
			// insert it at the indirection of its ordinal
			replicas[ord] = pods[i]

		} else if ord >= replicaCount {
			// if the ordinal is greater than the number of replicas add it to the condemned list
			condemned = append(condemned, pods[i])
		}
		// If the ordinal could not be parsed (ord < 0), ignore the Pod.
	}

	// for any empty indices in the sequence [0,set.Spec.Replicas) create a new Pod at the correct revision
	for ord := 0; ord < replicaCount; ord++ {
		if replicas[ord] == nil {
			replicas[ord] = newVersionedGameStatefulSetPod(
				set,
				currentSet,
				updateSet,
				currentRevision.Name,
				updateRevision.Name, ord)
		}
	}

	// sort the condemned Pods by their ordinals
	sort.Sort(ascendingOrdinal(condemned))

	// find the first unhealthy Pod
	for i := range replicas {
		if !isHealthy(replicas[i]) {
			unhealthy++
			if ord := getOrdinal(replicas[i]); ord < firstUnhealthyOrdinal {
				firstUnhealthyOrdinal = ord
				firstUnhealthyPod = replicas[i]
			}
		}
	}

	for i := range condemned {
		if !isHealthy(condemned[i]) {
			unhealthy++
			if ord := getOrdinal(condemned[i]); ord < firstUnhealthyOrdinal {
				firstUnhealthyOrdinal = ord
				firstUnhealthyPod = condemned[i]
			}
		}
	}

	if unhealthy > 0 {
		klog.Infof("GameStatefulSet %s/%s has %d unhealthy Pods starting with %s",
			set.Namespace,
			set.Name,
			unhealthy,
			firstUnhealthyPod.Name)
	}

	// If the GameStatefulSet is being deleted, don't do anything other than updating
	// status.
	if set.DeletionTimestamp != nil {
		return status, nil
	}

	monotonic := !allowsBurst(set)

	// Examine each replica with respect to its ordinal
	for i := range replicas {
		// delete and recreate failed pods
		if isFailed(replicas[i]) {
			ssc.recorder.Eventf(set, v1.EventTypeWarning, "RecreatingFailedPod",
				"GameStatefulSet %s/%s is recreating failed Pod %s",
				set.Namespace,
				set.Name,
				replicas[i].Name)
			klog.Infof("GameStatefulSet %s/%s is deleting failed Pod %s and then recreating",
				set.Namespace, set.Name, replicas[i].Name)
			if err := ssc.podControl.DeleteGameStatefulSetPod(set, replicas[i]); err != nil {
				klog.Errorf("Operator delete Pod %s controlled by GameStatefulSet %s/%s failed, %s",
					replicas[i].Name, set.Namespace, set.Name, err.Error())
				return status, err
			}
			if getPodRevision(replicas[i]) == currentRevision.Name {
				status.CurrentReplicas--
			}
			if getPodRevision(replicas[i]) == updateRevision.Name {
				status.UpdatedReplicas--
			}
			status.Replicas--
			replicas[i] = newVersionedGameStatefulSetPod(
				set,
				currentSet,
				updateSet,
				currentRevision.Name,
				updateRevision.Name,
				i)
		}

		//new feature: force delete and recreate NodeLost pods
		if isOwnedNodeLost(replicas[i]) {
			ssc.recorder.Eventf(set, v1.EventTypeWarning, "RecreatingNodeLostPod",
				"GameStatefulSet %s/%s is recreating NodeLost Pod %s",
				set.Namespace,
				set.Name,
				replicas[i].Name)
			klog.Infof("GameStatefulSet %s/%s forcedeletes NodeLost Pod %s and then recreating",
				set.Namespace, set.Name, replicas[i].Name)
			if err := ssc.podControl.ForceDeleteGameStatefulSetPod(set, replicas[i]); err != nil {
				klog.Errorf("Operator force delete Pod %s controlled by GameStatefulSet %s/%s failed, %s",
					replicas[i].Name, set.Namespace, set.Name, err.Error())
				return status, err
			}
			if getPodRevision(replicas[i]) == currentRevision.Name {
				status.CurrentReplicas--
			}
			if getPodRevision(replicas[i]) == updateRevision.Name {
				status.UpdatedReplicas--
			}
			status.Replicas--
			replicas[i] = newVersionedGameStatefulSetPod(
				set,
				currentSet,
				updateSet,
				currentRevision.Name,
				updateRevision.Name,
				i)
		}

		// If we find a Pod that has not been created we create the Pod
		if !isCreated(replicas[i]) {
			if err := ssc.podControl.CreateGameStatefulSetPod(set, replicas[i]); err != nil {
				klog.Errorf("Operator create new Pod %s controlled by GameStatefulSet %s/%s failed, %s",
					replicas[i].Name, set.Namespace, set.Name, err.Error())
				return status, err
			}
			klog.Infof("GameStatefulSet %s/%s is creating Pod %s", set.Namespace, set.Name, replicas[i].Name)
			status.Replicas++
			if getPodRevision(replicas[i]) == currentRevision.Name {
				status.CurrentReplicas++
			}
			if getPodRevision(replicas[i]) == updateRevision.Name {
				status.UpdatedReplicas++
			}

			// if the set does not allow bursting, return immediately
			if monotonic {
				return status, nil
			}
			// pod created, no more work possible for this round
			continue
		}
		// If we find a Pod that is currently terminating, we must wait until graceful deletion
		// completes before we continue to make progress.
		if isTerminating(replicas[i]) && monotonic {
			klog.V(3).Infof(
				"GameStatefulSet %s/%s is waiting for Pod %s to Terminate",
				set.Namespace,
				set.Name,
				replicas[i].Name)
			return status, nil
		}

		// If we find a Pod that is current terminating and PodManagmentPolicy is Parallel,
		// we should ignore it and continue check next replica.
		if isTerminating(replicas[i]) && !monotonic {
			klog.V(3).Infof(
				"GameStatefulSet Pod %s/%s/%s is terminating, and the PodManagmentPolicy is Parallel, "+
					"we will not wait until graceful deletition completes before we continue to make progress.",
				set.Namespace,
				set.Name,
				replicas[i].Name)
			continue
		}

		// Update InPlaceUpdateReady condition for pod
		if res := ssc.inPlaceControl.Refresh(replicas[i], nil); res.RefreshErr != nil {
			klog.Errorf("StatefulSet %s/%s failed to update pod %s condition for inplace: %v",
				set.Namespace, set.Name, replicas[i].Name, res.RefreshErr)
			return status, res.RefreshErr
		} else if res.DelayDuration > 0 {
			durationStore.Push(getGameStatefulSetKey(set), res.DelayDuration)
		}

		// If we have a Pod that has been created but is not running and ready we can not make progress.
		// We must ensure that all for each Pod, when we create it, all of its predecessors, with respect to its
		// ordinal, are Running and Ready.
<<<<<<< HEAD
		if monotonic &&
			(getPodRevision(replicas[i]) == updateRevision.Name) &&
			(!isRunningAndReady(replicas[i]))  {
=======
		if monotonic && (getPodRevision(replicas[i]) == updateRevision.Name) && (!isRunningAndReady(replicas[i]))  {
>>>>>>> 473ea7c9
			klog.V(3).Infof(
				"GameStatefulSet %s/%s is waiting for Pod %s to be Running and Ready",
				set.Namespace,
				set.Name,
				replicas[i].Name)
			return status, nil
		}

		// Enforce the GameStatefulSet invariants
		if IdentityMatches(set, replicas[i]) && storageMatches(set, replicas[i]) {
			continue
		}
		// Make a deep copy so we don't mutate the shared cache
		replica := replicas[i].DeepCopy()
		if err := ssc.podControl.UpdateGameStatefulSetPod(updateSet, replica); err != nil {
			klog.Errorf("Update GameStatefulSet %s/%s in normal replicas iteration err, %s",
				updateSet.Namespace, updateSet.Name, err.Error())
			return status, err
		}
	}

	// At this point, all of the current Replicas are Running and Ready, we can consider termination.
	// We will wait for all predecessors to be Running and Ready prior to attempting a deletion.
	// We will terminate Pods in a monotonically decreasing order over [len(pods),set.Spec.Replicas).
	// Note that we do not resurrect Pods in this interval. Also not that scaling will take precedence over
	// updates.
	for target := len(condemned) - 1; target >= 0; target-- {
		// wait for terminating pods to expire
		if isTerminating(condemned[target]) {
			klog.V(3).Infof(
				"GameStatefulSet %s/%s is waiting for Pod %s to Terminate prior to scale down",
				set.Namespace,
				set.Name,
				condemned[target].Name)
			// block if we are in monotonic mode
			if monotonic {
				return status, nil
			}
			continue
		}
		// if we are in monotonic mode and the condemned target is not the first unhealthy Pod block
		if !isRunningAndReady(condemned[target]) && monotonic && condemned[target] != firstUnhealthyPod {
			klog.V(3).Infof(
				"GameStatefulSet %s/%s is waiting for Pod %s to be Running and Ready prior to scale down",
				set.Namespace,
				set.Name,
				firstUnhealthyPod.Name)
			return status, nil
		}

		canDelete, err := ssc.preDeleteControl.CheckDelete(
			set,
			condemned[target],
			status,
			gstsv1alpha1.GameStatefulSetPodOrdinal)
		if err != nil {
			klog.Errorf(
				"Error to check whether the pod %s can be safely deleted for GameStatefulSet %s/%s: %s",
				condemned[target].Name, set.Namespace, set.Name, err.Error())
			return status, err
		}
		if !canDelete {
			klog.V(2).Infof(
				"PreDelete Hook not completed, can't delete the pod %s for GameStatefulSet %s/%s now.",
				condemned[target].Name,
				set.Namespace,
				set.Name)
			if monotonic {
				return status, nil
			}
		} else {
			klog.Infof("GameStatefulSet %s/%s is terminating Pod %s for scale down",
				set.Namespace,
				set.Name,
				condemned[target].Name)

			if err := ssc.podControl.DeleteGameStatefulSetPod(set, condemned[target]); err != nil {
				klog.Errorf("GameStatefulSet %s/%s clean condemoned Pod %d err: %s",
					set.Namespace, set.Name, target, err.Error())
				return status, err
			}
			if getPodRevision(condemned[target]) == currentRevision.Name {
				status.CurrentReplicas--
			}
			if getPodRevision(condemned[target]) == updateRevision.Name {
				status.UpdatedReplicas--
			}
			if monotonic {
				return status, nil
			}
		}
	}

	return ssc.handleUpdateStrategy(set, status, revisions, updateRevision, replicas, monotonic)
}

func (ssc *defaultGameStatefulSetControl) handleUpdateStrategy(
	set *gstsv1alpha1.GameStatefulSet,
	status *gstsv1alpha1.GameStatefulSetStatus,
	revisions []*apps.ControllerRevision,
	updateRevision *apps.ControllerRevision,
	replicas []*v1.Pod,
	monotonic bool,
) (*gstsv1alpha1.GameStatefulSetStatus, error) {

	// for the OnDelete strategy we short circuit. Pods will be updated when they are manually deleted.
	if set.Spec.UpdateStrategy.Type == gstsv1alpha1.OnDeleteGameStatefulSetStrategyType {
		return status, nil
	}

	// we compute the minimum ordinal of the target sequence for a destructive update based on the strategy.
	updateMin := 0
	currentPartition := canaryutil.GetCurrentPartition(set)
	updateMin = int(currentPartition)

	switch set.Spec.UpdateStrategy.Type {
	case gstsv1alpha1.InplaceUpdateGameStatefulSetStrategyType:
		for target := len(replicas) - 1; target >= updateMin; target-- {
			if getPodRevision(replicas[target]) != updateRevision.Name && !isTerminating(replicas[target]) {
				if set.Spec.PreInplaceUpdateStrategy.Hook != nil{
					canInplace, err := ssc.preInplaceControl.CheckInplace(
						set,
						replicas[target],
						status,
						gstsv1alpha1.GameStatefulSetPodOrdinal)
					if err != nil {
						klog.Errorf(
							"Error to check whether the pod %s can be safely deleted for gsts %s/%s: %s",
							replicas[target].Name,
							set.Namespace,
							set.Name,
							err.Error())
						return status, err
					}
					if !canInplace {
						klog.V(2).Infof(
							"PreInplace Hook not completed, can't inplaceUpdate the pod %s for gsts %s/%s now.",
							replicas[target].Name,
							set.Namespace,
							set.Name)
						if monotonic {
							return status, nil
						}
						continue
					}
				} else {
					canDelete, err := ssc.preDeleteControl.CheckDelete(
						set,
						replicas[target],
						status,
						gstsv1alpha1.GameStatefulSetPodOrdinal)
					if err != nil {
						klog.Errorf(
							"Error to check whether the pod %s can be safely deleted for gsts %s/%s: %s",
							replicas[target].Name, set.Namespace, set.Name, err.Error())
						return status, err
					}
					if !canDelete {
						klog.V(2).Infof(
							"PreDelete Hook not completed, can't inplaceUpdate the pod %s for gsts %s/%s now.",
							replicas[target].Name,
							set.Namespace,
							set.Name)
						if monotonic {
							return status, nil
						}
						continue
					}
				}
				inPlaceUpdateErr := ssc.inPlaceUpdatePod(set, replicas[target], updateRevision, revisions)
				status.CurrentReplicas--
				return status, inPlaceUpdateErr
			}

			if !isHealthy(replicas[target]) && monotonic {
				klog.V(3).Infof(
					"GameStatefulSet %s/%s is waiting for Pod %s healthy to InplaceUpdate",
					set.Namespace,
					set.Name,
					replicas[target].Name)
				return status, nil
			}
		}
	// RollingUpdate handle here
	case gstsv1alpha1.RollingUpdateGameStatefulSetStrategyType:
		// we terminate the Pod with the largest ordinal that does not match the update revision.
		for target := len(replicas) - 1; target >= updateMin; target-- {

			// delete the Pod if it is not already terminating and does not match the update revision.
			if getPodRevision(replicas[target]) != updateRevision.Name && !isTerminating(replicas[target]) {
				canDelete, err := ssc.preDeleteControl.CheckDelete(
					set,
					replicas[target],
					status,
					gstsv1alpha1.GameStatefulSetPodOrdinal)
				if err != nil {
					klog.Errorf(
						"Error to check whether the pod %s can be safely deleted for GameStatefulSet %s/%s: %s",
						replicas[target].Name, set.Namespace, set.Name, err.Error())
					return status, err
				}
				if !canDelete {
					klog.V(2).Infof(
						"PreDelete Hook not completed, can't delete the pod %s for GameStatefulSet %s/%s now.",
						replicas[target].Name,
						set.Namespace,
						set.Name)
					if monotonic {
						return status, nil
					}
					continue
				} else {
					klog.Infof("GameStatefulSet %s/%s terminating Pod %s for RollingUpdate",
						set.Namespace,
						set.Name,
						replicas[target].Name)
					err := ssc.podControl.DeleteGameStatefulSetPod(set, replicas[target])
					status.CurrentReplicas--
					return status, err
				}
			}

			// wait for unhealthy Pods on update
			if !isHealthy(replicas[target]) && monotonic {
				klog.V(3).Infof(
					"GameStatefulSet %s/%s is waiting for Pod %s to RollingUpdate",
					set.Namespace,
					set.Name,
					replicas[target].Name)
				return status, nil
			}
		}

	//(DeveloperBryan): InplaceHotPatch handle here
	case gstsv1alpha1.HotPatchGameStatefulSetStrategyType:
		for target := len(replicas) - 1; target >= updateMin; target-- {
			if getPodRevision(replicas[target]) != updateRevision.Name {
				klog.Infof("GameStatefulSet %s/%s updating Pod %s to InplaceUpdate", set.Namespace,
					set.Name, replicas[target].Name)

				err := ssc.hotPatchUpdatePod(set, replicas[target], updateRevision, revisions)
				status.CurrentReplicas--
				return status, err
			}

			if !isHealthy(replicas[target]) && monotonic {
				klog.V(3).Infof(
					"GameStatefulSet %s/%s is waiting for Pod %s healthy to InplaceUpdate",
					set.Namespace,
					set.Name,
					replicas[target].Name)
				return status, nil
			}
		}
	}

	return status, nil
}

func (ssc *defaultGameStatefulSetControl) inPlaceUpdatePod(
	set *gstsv1alpha1.GameStatefulSet, pod *v1.Pod,
	updateRevision *apps.ControllerRevision, revisions []*apps.ControllerRevision,
) error {
	var oldRevision *apps.ControllerRevision
	for _, r := range revisions {
		if r.Name == getPodRevision(pod) {
			oldRevision = r
			break
		}
	}

	opts := &inplaceupdate.UpdateOptions{}
	if set.Spec.UpdateStrategy.InPlaceUpdateStrategy != nil {
		opts.GracePeriodSeconds = set.Spec.UpdateStrategy.InPlaceUpdateStrategy.GracePeriodSeconds
	}

	res := ssc.inPlaceControl.Update(pod, oldRevision, updateRevision, opts)
	if res.InPlaceUpdate {
		if res.UpdateErr == nil {
			ssc.recorder.Eventf(
				set,
				v1.EventTypeNormal,
				"SuccessfulUpdatePodInPlace",
				"successfully update pod %s in-place",
				pod.Name)
		} else {
			ssc.recorder.Eventf(
				set,
				v1.EventTypeWarning,
				"FailedUpdatePodInPlace",
				"failed to update pod %s in-place: %v",
				pod.Name,
				res.UpdateErr)
		}
		if res.DelayDuration > 0 {
			durationStore.Push(getGameStatefulSetKey(set), res.DelayDuration)
		}
		return res.UpdateErr
	}

	err := fmt.Errorf(
		"find Pod %s update strategy is InplaceUpdate, but the diff " +
			"not only contains replace operation of spec.containers[x].image",
		pod)
	ssc.recorder.Eventf(
		set,
		v1.EventTypeWarning,
		"FailedUpdatePodInPlace",
		"find Pod %s update strategy is InPlace but can not update in-place: %v",
		pod.Name,
		err)
	klog.Warningf("GameStatefulSet %s/%s can not update Pod %s in-place: %v", set.Namespace, set.Name, pod.Name, err)
	return err
}

func (ssc *defaultGameStatefulSetControl) hotPatchUpdatePod(
	set *gstsv1alpha1.GameStatefulSet, pod *v1.Pod,
	updateRevision *apps.ControllerRevision, revisions []*apps.ControllerRevision,
) error {
	var oldRevision *apps.ControllerRevision
	for _, r := range revisions {
		if r.Name == getPodRevision(pod) {
			oldRevision = r
			break
		}
	}

	err := ssc.hotPatchControl.Update(pod, oldRevision, updateRevision)
	if err != nil {
		ssc.recorder.Eventf(
			set,
			v1.EventTypeWarning,
			"FailedUpdatePodHotPatch",
			"failed to update pod %s hot-patch: %v",
			pod.Name,
			err)
		return err
	}
	ssc.recorder.Eventf(
		set,
		v1.EventTypeNormal,
		"SuccessfulUpdatePodHotPatch",
		"successfully update pod %s hot-patch",
		pod.Name)
	return nil
}

// updateGameStatefulSetStatus updates set's Status to be equal to status. If status indicates a complete update, it is
// mutated to indicate completion. If status is semantically equivalent to set's Status no update is performed. If the
// returned error is nil, the update is successful.
func (ssc *defaultGameStatefulSetControl) updateGameStatefulSetStatus(
	set *gstsv1alpha1.GameStatefulSet,
	canaryCtx *canaryContext) error {

	// copy set and update its status
	set = set.DeepCopy()
	if err := ssc.statusUpdater.UpdateGameStatefulSetStatus(set, canaryCtx); err != nil {
		return err
	}

	return nil
}

// truncatePreDeleteHookRuns truncate unneeded PreDeleteHookConditions
func (ssc *defaultGameStatefulSetControl) truncatePreDeleteHookRuns(
	set *gstsv1alpha1.GameStatefulSet,
	pods []*v1.Pod,
	hrList []*hookv1alpha1.HookRun) error {
	preDeleteHookRuns := commonhookutil.FilterPreDeleteHookRuns(hrList)
	hrsToDelete := []*hookv1alpha1.HookRun{}
	for _, hr := range preDeleteHookRuns {
		podControllerRevision := hr.Labels[commonhookutil.WorkloadRevisionUniqueLabel]
		podInstanceID := hr.Labels[commonhookutil.PodInstanceID]

		exist := false
		for _, pod := range pods {
			cr, ok1 := pod.Labels[apps.ControllerRevisionHashLabelKey]
			id, ok2 := pod.Labels[gstsv1alpha1.GameStatefulSetPodOrdinal]
			if ok1 && ok2 && podControllerRevision == cr && podInstanceID == id {
				exist = true
				break
			}
		}
		if !exist {
			hrsToDelete = append(hrsToDelete, hr)
		}
	}

	return ssc.deleteHookRuns(hrsToDelete)
}

// truncatePreDeleteHookConditions truncate unneeded PreDeleteHookConditions
func (ssc *defaultGameStatefulSetControl) truncatePreDeleteHookConditions(
	pods []*v1.Pod,
	newStatus *gstsv1alpha1.GameStatefulSetStatus) {
	for i, cond := range newStatus.PreDeleteHookConditions {
		exist := false
		for _, pod := range pods {
			if cond.PodName == pod.Name {
				exist = true
				break
			}
		}
		if !exist {
			newStatus.PreDeleteHookConditions = append(
				newStatus.PreDeleteHookConditions[:i],
				newStatus.PreDeleteHookConditions[i+1:]...)
		}
	}
}

// deleteUnexpectedPreDeleteHookRuns delete unexpected PreDeleteHookRuns, then will trigger a reconcile
func (ssc *defaultGameStatefulSetControl) deleteUnexpectedPreDeleteHookRuns(hrList []*hookv1alpha1.HookRun) error {
	preDeleteHookRuns := commonhookutil.FilterPreDeleteHookRuns(hrList)
	hrsToDelete := []*hookv1alpha1.HookRun{}
	for _, hr := range preDeleteHookRuns {
		if hr.Status.Phase.Completed() && hr.Status.Phase != hookv1alpha1.HookPhaseSuccessful {
			hrsToDelete = append(hrsToDelete, hr)
		}
	}

	return ssc.deleteHookRuns(hrsToDelete)
}

// truncatePreInplaceHookRuns truncate unneeded PreInplaceHookConditions
func (ssc *defaultGameStatefulSetControl) truncatePreInplaceHookRuns(
	set *gstsv1alpha1.GameStatefulSet,
	pods []*v1.Pod,
	hrList []*hookv1alpha1.HookRun) error {
	preInplaceHookRuns := commonhookutil.FilterPreInplaceHookRuns(hrList)
	hrsToDelete := []*hookv1alpha1.HookRun{}
	for _, hr := range preInplaceHookRuns {
		podControllerRevision := hr.Labels[commonhookutil.WorkloadRevisionUniqueLabel]
		podInstanceID := hr.Labels[commonhookutil.PodInstanceID]

		exist := false
		for _, pod := range pods {
			cr, ok1 := pod.Labels[apps.ControllerRevisionHashLabelKey]
			id, ok2 := pod.Labels[gstsv1alpha1.GameStatefulSetPodOrdinal]
			if ok1 && ok2 && podControllerRevision == cr && podInstanceID == id {
				exist = true
				break
			}
		}
		if !exist {
			hrsToDelete = append(hrsToDelete, hr)
		}
	}

	return ssc.deleteHookRuns(hrsToDelete)
}

// truncatePreInplaceHookConditions truncate unneeded PreInplaceHookConditions
func (ssc *defaultGameStatefulSetControl) truncatePreInplaceHookConditions(
	pods []*v1.Pod,
	newStatus *gstsv1alpha1.GameStatefulSetStatus) {
	for i, cond := range newStatus.PreInplaceHookConditions {
		exist := false
		for _, pod := range pods {
			if cond.PodName == pod.Name {
				exist = true
				break
			}
		}
		if !exist {
			newStatus.PreInplaceHookConditions = append(
				newStatus.PreInplaceHookConditions[:i],
				newStatus.PreInplaceHookConditions[i+1:]...)
		}
	}
}

// deleteUnexpectedPreInplaceHookRuns delete unexpected PreInplaceHookRuns, then will trigger a reconcile
func (ssc *defaultGameStatefulSetControl) deleteUnexpectedPreInplaceHookRuns(
	hrList []*hookv1alpha1.HookRun) error {
	preInplaceHookRuns := commonhookutil.FilterPreInplaceHookRuns(hrList)
	hrsToDelete := []*hookv1alpha1.HookRun{}
	for _, hr := range preInplaceHookRuns {
		if hr.Status.Phase.Completed() && hr.Status.Phase != hookv1alpha1.HookPhaseSuccessful {
			hrsToDelete = append(hrsToDelete, hr)
		}
	}

	return ssc.deleteHookRuns(hrsToDelete)
}

var _ GameStatefulSetControlInterface = &defaultGameStatefulSetControl{}<|MERGE_RESOLUTION|>--- conflicted
+++ resolved
@@ -628,13 +628,8 @@
 		// If we have a Pod that has been created but is not running and ready we can not make progress.
 		// We must ensure that all for each Pod, when we create it, all of its predecessors, with respect to its
 		// ordinal, are Running and Ready.
-<<<<<<< HEAD
-		if monotonic &&
-			(getPodRevision(replicas[i]) == updateRevision.Name) &&
-			(!isRunningAndReady(replicas[i]))  {
-=======
+
 		if monotonic && (getPodRevision(replicas[i]) == updateRevision.Name) && (!isRunningAndReady(replicas[i]))  {
->>>>>>> 473ea7c9
 			klog.V(3).Infof(
 				"GameStatefulSet %s/%s is waiting for Pod %s to be Running and Ready",
 				set.Namespace,
