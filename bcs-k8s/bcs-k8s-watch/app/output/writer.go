--- conflicted
+++ resolved
@@ -89,14 +89,7 @@
 	// settled handlers.
 	Handlers map[string]*Handler
 
-<<<<<<< HEAD
-	// groutine stop channel.
-=======
-	// alarm sender.
-	alertor *action.Alertor
-
 	// goroutine stop channel.
->>>>>>> 08f54f1a
 	stopCh <-chan struct{}
 }
 
@@ -106,11 +99,7 @@
 		queue:      make(chan *action.SyncData, defaultQueueSizeNormalMetadata),
 		alarmQueue: make(chan *action.SyncData, defaultQueueSizeAlarmMetadata),
 		Handlers:   make(map[string]*Handler),
-<<<<<<< HEAD
-=======
-		alertor:    alertor,
 		clusterID:  clusterID,
->>>>>>> 08f54f1a
 	}
 
 	if err := w.init(clusterID, storageService); err != nil {
@@ -193,14 +182,8 @@
 	// try to keep reading from queue until there is no more data every period.
 	for {
 		select {
-<<<<<<< HEAD
 		case _ = <-w.alarmQueue:
 			//w.alertor.DoAlarm(data)
-=======
-		case data := <-w.alarmQueue:
-			metrics.ReportK8sWatchHandlerQueueLengthDec(w.clusterID, AlarmQueue)
-			w.alertor.DoAlarm(data)
->>>>>>> 08f54f1a
 
 		case <-time.After(defaultQueueTimeout):
 			// no more data, break loop.
