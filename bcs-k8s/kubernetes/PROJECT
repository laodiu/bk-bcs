--- conflicted
+++ resolved
@@ -5,10 +5,8 @@
 - group: cloud
   kind: NodeNetwork
   version: v1
-<<<<<<< HEAD
 - group: monitor
   kind: ServiceMonitor
-=======
 - group: cloud
   kind: CloudSubnet
   version: v1
@@ -17,6 +15,5 @@
   version: v1
 - group: networkextension
   kind: Ingress
->>>>>>> 2422b9d9
   version: v1
 version: "2"