--- conflicted
+++ resolved
@@ -23,10 +23,8 @@
 	"github.com/Tencent/bk-bcs/bcs-common/common/blog"
 	typesplugin "github.com/Tencent/bk-bcs/bcs-common/common/plugin"
 	"github.com/Tencent/bk-bcs/bcs-mesos/bcs-scheduler/src/manager/store"
-	"github.com/Tencent/bk-bcs/bcs-mesos/bcs-scheduler/src/pluginManager"
 	"github.com/Tencent/bk-bcs/bcs-mesos/pkg/client/internalclientset"
 	"github.com/Tencent/bk-bcs/bcs-mesos/bcs-scheduler/src/pluginManager"
-	typesplugin "github.com/Tencent/bk-bcs/bcs-common/common/plugin"
 	bkbcsv2 "github.com/Tencent/bk-bcs/bcs-mesos/pkg/client/internalclientset/typed/bkbcs/v2"
 
 	corev1 "k8s.io/api/core/v1"
@@ -90,11 +88,7 @@
 	cancel context.CancelFunc
 
 	//plugin manager, ip-resources
-<<<<<<< HEAD
-	pm *pluginManager.PluginManager
-=======
 	pm        *pluginManager.PluginManager
->>>>>>> 74c33a49
 	clusterId string
 }
 
@@ -168,11 +162,7 @@
 	s.cancel()
 
 	time.Sleep(time.Second)
-<<<<<<< HEAD
-//	s.wg.Wait()
-=======
 	//	s.wg.Wait()
->>>>>>> 74c33a49
 }
 
 //store metrics report prometheus
@@ -180,11 +170,7 @@
 	s.ctx, s.cancel = context.WithCancel(context.Background())
 	for {
 		time.Sleep(time.Minute)
-<<<<<<< HEAD
-		if cacheMgr==nil || !cacheMgr.isOK {
-=======
 		if cacheMgr == nil || !cacheMgr.isOK {
->>>>>>> 74c33a49
 			continue
 		}
 		blog.Infof("start produce metrics")
@@ -265,13 +251,8 @@
 		var (
 			clusterCpu float64
 			clusterMem float64
-<<<<<<< HEAD
-			remainCpu float64
-			remainMem float64
-=======
 			remainCpu  float64
 			remainMem  float64
->>>>>>> 74c33a49
 		)
 		for _, agent := range agents {
 			info := agent.GetAgentInfo()
@@ -281,11 +262,7 @@
 			}
 
 			var ipValue float64
-<<<<<<< HEAD
-			if s.pm!=nil {
-=======
 			if s.pm != nil {
->>>>>>> 74c33a49
 				//request netservice to node container ip
 				para := &typesplugin.HostPluginParameter{
 					Ips:       []string{info.IP},
@@ -308,15 +285,9 @@
 			}
 
 			//if ip-resources is zero, then ignore it
-<<<<<<< HEAD
-			if s.pm==nil || ipValue>0{
-				remainCpu += info.CpuTotal-info.CpuUsed
-				remainMem += info.MemTotal-info.MemUsed
-=======
 			if s.pm == nil || ipValue > 0 {
 				remainCpu += info.CpuTotal - info.CpuUsed
 				remainMem += info.MemTotal - info.MemUsed
->>>>>>> 74c33a49
 			}
 			clusterCpu += info.CpuTotal
 			clusterMem += info.MemTotal
@@ -363,13 +334,8 @@
 		BkbcsClient:     clientset.BkbcsV2(),
 		k8sClient:       k8sClientset,
 		extensionClient: extensionClient,
-<<<<<<< HEAD
-		pm: pm,
-		clusterId: clusterId,
-=======
 		pm:              pm,
 		clusterId:       clusterId,
->>>>>>> 74c33a49
 	}
 
 	//fetch application
@@ -478,10 +444,6 @@
 	return labels
 }
 
-<<<<<<< HEAD
-func (store *managerStore) ObjectNotLatestErr(err error)bool{
-=======
 func (store *managerStore) ObjectNotLatestErr(err error) bool {
->>>>>>> 74c33a49
 	return strings.Contains(err.Error(), ObjectVersionNotLatestError)
 }