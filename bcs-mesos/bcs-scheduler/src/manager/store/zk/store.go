--- conflicted
+++ resolved
@@ -31,24 +31,15 @@
 	cancel context.CancelFunc
 
 	//plugin manager, ip-resources
-<<<<<<< HEAD
-	pm *pluginManager.PluginManager
-=======
 	pm        *pluginManager.PluginManager
->>>>>>> 74c33a49
 	clusterId string
 }
 
 // Create a store manager by a db driver
 func NewManagerStore(dbDriver store.Dbdrvier, pm *pluginManager.PluginManager, clusterId string) store.Store {
 	s := &managerStore{
-<<<<<<< HEAD
-		Db: dbDriver,
-		pm: pm,
-=======
 		Db:        dbDriver,
 		pm:        pm,
->>>>>>> 74c33a49
 		clusterId: clusterId,
 	}
 
@@ -69,11 +60,7 @@
 
 	for {
 		time.Sleep(time.Minute)
-<<<<<<< HEAD
-		if cacheMgr==nil {
-=======
 		if cacheMgr == nil {
->>>>>>> 74c33a49
 			continue
 		}
 		blog.Infof("start produce metrics")
@@ -149,13 +136,8 @@
 		var (
 			clusterCpu float64
 			clusterMem float64
-<<<<<<< HEAD
-			remainCpu float64
-			remainMem float64
-=======
 			remainCpu  float64
 			remainMem  float64
->>>>>>> 74c33a49
 		)
 		// handle agents metrics
 		agents, err := s.ListAllAgents()
@@ -170,11 +152,7 @@
 			}
 
 			var ipValue float64
-<<<<<<< HEAD
-			if s.pm!=nil {
-=======
 			if s.pm != nil {
->>>>>>> 74c33a49
 				//request netservice to node container ip
 				para := &typesplugin.HostPluginParameter{
 					Ips:       []string{info.IP},
@@ -197,15 +175,9 @@
 			}
 
 			//if ip-resources is zero, then ignore it
-<<<<<<< HEAD
-			if s.pm==nil || ipValue>0{
-				clusterCpu += info.CpuTotal-info.CpuUsed
-				clusterMem += info.MemTotal-info.MemUsed
-=======
 			if s.pm == nil || ipValue > 0 {
 				clusterCpu += info.CpuTotal - info.CpuUsed
 				clusterMem += info.MemTotal - info.MemUsed
->>>>>>> 74c33a49
 			}
 			clusterCpu += info.CpuTotal
 			clusterMem += info.MemTotal
