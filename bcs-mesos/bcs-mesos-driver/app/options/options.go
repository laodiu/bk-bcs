--- conflicted
+++ resolved
@@ -31,13 +31,8 @@
 	conf.ProcessConfig
 	SchedDiscvSvr    string `json:"sched_regdiscv" value:"127.0.0.1:2181" usage:"the address to discove schdulers"`
 	Cluster          string `json:"cluster" value:"" usage:"the cluster ID under bcs"`
-<<<<<<< HEAD
 	AdmissionWebhook bool   `json:"admission_webhook" value:"false" usage:"whether admission webhook"`
-	KubeConfig       string `json:"kubeconfig" value:"" usage:"kube config for custom resource feature"`
-=======
-	AdmissionWebhook bool   `json:"admission_webhook" value:"true" usage:"whether admission webhook"`
-	Kubeconfig       string `json:"kubeconfig" value:"" usage:"kubeconfig, when store_driver is etcd"`
->>>>>>> 2bc3fec8
+	KubeConfig       string `json:"kubeconfig" value:"" usage:"kube config for custom resource feature and etcd storage"`
 }
 
 //MesosDriverOption is option in flags
@@ -59,12 +54,7 @@
 			RegDiscvSvr:      opOut.BCSZk,
 			SchedDiscvSvr:    opOut.SchedDiscvSvr,
 			AdmissionWebhook: opOut.AdmissionWebhook,
-<<<<<<< HEAD
 			KubeConfig:       opOut.KubeConfig,
-=======
-			Kubeconfig:       opOut.Kubeconfig,
-
->>>>>>> 2bc3fec8
 			ServCert: &config.CertConfig{
 				CAFile:     opOut.CAFile,
 				CertFile:   opOut.ServerCertFile,
