/*
 * Tencent is pleased to support the open source community by making Blueking Container Service available.
 * Copyright (C) 2019 THL A29 Limited, a Tencent company. All rights reserved.
 * Licensed under the MIT License (the "License"); you may not use this file except
 * in compliance with the License. You may obtain a copy of the License at
 * http://opensource.org/licenses/MIT
 * Unless required by applicable law or agreed to in writing, software distributed under
 * the License is distributed on an "AS IS" BASIS, WITHOUT WARRANTIES OR CONDITIONS OF ANY KIND,
 * either express or implied. See the License for the specific language governing permissions and
 * limitations under the License.
 *
 */

package config

//"bk-bcs/bcs-common/common/static"

//CertConfig is configuration of Cert
type CertConfig struct {
	CAFile     string
	CertFile   string
	KeyFile    string
	CertPasswd string
	IsSSL      bool
}

//MesosDriverConfig is a configuration of mesos driver
type MesosDriverConfig struct {
	Address      string
	Port         uint
	ExternalIp   string
	ExternalPort uint

	MetricPort uint

	RegDiscvSvr   string
	SchedDiscvSvr string
	Cluster       string

	ServCert   *CertConfig
	ClientCert *CertConfig

	AdmissionWebhook bool
	//KubeConfig kubeconfig for CustomResource
	KubeConfig string
<<<<<<< HEAD
	//MesosWebconsoleProxyPort
	MesosWebconsoleProxyPort uint
=======

	// websocket register
	RegisterWithWebsocket bool
	RegisterToken         string
	RegisterUrl           string
	InsecureSkipVerify    bool
>>>>>>> 1e28e3d9
}<|MERGE_RESOLUTION|>--- conflicted
+++ resolved
@@ -43,15 +43,12 @@
 	AdmissionWebhook bool
 	//KubeConfig kubeconfig for CustomResource
 	KubeConfig string
-<<<<<<< HEAD
 	//MesosWebconsoleProxyPort
 	MesosWebconsoleProxyPort uint
-=======
 
 	// websocket register
 	RegisterWithWebsocket bool
 	RegisterToken         string
 	RegisterUrl           string
 	InsecureSkipVerify    bool
->>>>>>> 1e28e3d9
 }