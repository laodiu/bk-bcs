--- conflicted
+++ resolved
@@ -279,11 +279,7 @@
 		//env
 		container.Docker.Env = make(map[string]string)
 		for _, env := range c.Env {
-<<<<<<< HEAD
-			if env.ValueFrom!=nil && env.ValueFrom.ResourceFieldRef!=nil && env.ValueFrom.ResourceFieldRef.Resource!="" {
-=======
 			if env.ValueFrom != nil && env.ValueFrom.ResourceFieldRef != nil && env.ValueFrom.ResourceFieldRef.Resource != "" {
->>>>>>> 74c33a49
 				switch env.ValueFrom.ResourceFieldRef.Resource {
 				case "requests.cpu":
 					container.Docker.Env[env.Name] = fmt.Sprintf("%f", container.Resources.Cpus*1000)
@@ -297,11 +293,7 @@
 					blog.Errorf("Deployment(%s:%s) Env(%s) ValueFrom(%s) is invalid",
 						version.ObjectMeta.NameSpace, version.ObjectMeta.Name, env.Name, env.ValueFrom.ResourceFieldRef.Resource)
 				}
-<<<<<<< HEAD
-			}else {
-=======
 			} else {
->>>>>>> 74c33a49
 				container.Docker.Env[env.Name] = env.Value
 			}
 		}
