--- conflicted
+++ resolved
@@ -360,14 +360,13 @@
   version = "v3.0.88"
 
 [[constraint]]
-<<<<<<< HEAD
   name = "github.com/haproxytech/models"
   version = "v1.2.4"
 
 [[constraint]]
   name = "github.com/haproxytech/client-native"
   version = "v1.2.6"
-=======
+
+[[constraint]]
   name = "github.com/container-storage-interface/spec"
-  version = "v0.3.0"
->>>>>>> 08cb09fa
+  version = "v0.3.0"