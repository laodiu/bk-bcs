/*
 * Tencent is pleased to support the open source community by making Blueking Container Service available.
 * Copyright (C) 2019 THL A29 Limited, a Tencent company. All rights reserved.
 * Licensed under the MIT License (the "License"); you may not use this file except
 * in compliance with the License. You may obtain a copy of the License at
 * http://opensource.org/licenses/MIT
 * Unless required by applicable law or agreed to in writing, software distributed under
 * the License is distributed on an "AS IS" BASIS, WITHOUT WARRANTIES OR CONDITIONS OF ANY KIND,
 * either express or implied. See the License for the specific language governing permissions and
 * limitations under the License.
 *
 */

package gamestatefulset

import (
	"context"
	"fmt"
	"strings"
	"time"

	stsplus "github.com/Tencent/bk-bcs/bcs-runtime/bcs-k8s/bcs-component/bcs-gamestatefulset-operator/pkg/apis/tkex/v1alpha1"

	v1 "k8s.io/api/core/v1"
	apierrors "k8s.io/apimachinery/pkg/api/errors"
	metav1 "k8s.io/apimachinery/pkg/apis/meta/v1"
	errorutils "k8s.io/apimachinery/pkg/util/errors"
	utilruntime "k8s.io/apimachinery/pkg/util/runtime"
	clientset "k8s.io/client-go/kubernetes"
	corelisters "k8s.io/client-go/listers/core/v1"
	"k8s.io/client-go/tools/record"
	"k8s.io/client-go/util/retry"
	"k8s.io/klog"
)

const podNodeLostForceDeleteKey = "pod.gamestatefulset.bkbcs.tencent.com/node-lost-force-delete"

// GameStatefulSetPodControlInterface defines the interface that StatefulSetController uses to create, update, and delete Pods,
// and to update the Status of a StatefulSet. It follows the design paradigms used for PodControl, but its
// implementation provides for PVC creation, ordered Pod creation, ordered Pod termination, and Pod identity enforcement.
// Like controller.PodControlInterface, it is implemented as an interface to provide for testing fakes.
type GameStatefulSetPodControlInterface interface {
	// CreateGameStatefulSetPod create a Pod in a StatefulSet. Any PVCs necessary for the Pod are created prior to creating
	// the Pod. If the returned error is nil the Pod and its PVCs have been created.
	CreateGameStatefulSetPod(set *stsplus.GameStatefulSet, pod *v1.Pod) error
	// UpdateGameStatefulSetPod Updates a Pod in a StatefulSet. If the Pod already has the correct identity and stable
	// storage this method is a no-op. If the Pod must be mutated to conform to the Set, it is mutated and updated.
	// pod is an in-out parameter, and any updates made to the pod are reflected as mutations to this parameter. If
	// the create is successful, the returned error is nil.
	UpdateGameStatefulSetPod(set *stsplus.GameStatefulSet, pod *v1.Pod) error
	// DeleteGameStatefulSetPod deletes a Pod in a StatefulSet. The pods PVCs are not deleted. If the delete is successful,
	// the returned error is nil.
	DeleteGameStatefulSetPod(set *stsplus.GameStatefulSet, pod *v1.Pod) error

	// ForceDeleteGameStatefulSetPod force deletes a Pod in a StatefulSet. The pods PVCs are not deleted. If the delete is successful,
	// the returned error is nil.
	ForceDeleteGameStatefulSetPod(set *stsplus.GameStatefulSet, pod *v1.Pod) (bool, error)
}

//NewRealGameStatefulSetPodControl create implementation according GameStatefulSetPodControlInterface
func NewRealGameStatefulSetPodControl(
	client clientset.Interface,
	podLister corelisters.PodLister,
	pvcLister corelisters.PersistentVolumeClaimLister,
	nodeLister corelisters.NodeLister,
	recorder record.EventRecorder,
	metrics *metrics,
) GameStatefulSetPodControlInterface {
	return &realGameStatefulSetPodControl{client, podLister, pvcLister, nodeLister, recorder, metrics}
}

// realGameStatefulSetPodControl implements GameStatefulSetPodControlInterface using a clientset.Interface to communicate with the
// API server. The struct is package private as the internal details are irrelevant to importing packages.
type realGameStatefulSetPodControl struct {
	client     clientset.Interface
	podLister  corelisters.PodLister
	pvcLister  corelisters.PersistentVolumeClaimLister
	nodeLister corelisters.NodeLister
	recorder   record.EventRecorder
	metrics    *metrics
}

// CreateGameStatefulSetPod create pod according to definition in GameStatefulSet
func (spc *realGameStatefulSetPodControl) CreateGameStatefulSetPod(set *stsplus.GameStatefulSet, pod *v1.Pod) error {
	// Create the Pod's PVCs prior to creating the Pod
	if err := spc.createPersistentVolumeClaims(set, pod); err != nil {
		spc.recordPodEvent("create", set, pod, err)
		return err
	}
	// If we created the PVCs attempt to create the Pod
<<<<<<< HEAD
	_, err := spc.client.CoreV1().Pods(set.Namespace).Create(context.TODO(), pod, metav1.CreateOptions{})
=======
	startTime := time.Now()
	_, err := spc.client.CoreV1().Pods(set.Namespace).Create(pod)
	if err == nil {
		spc.metrics.collectPodCreateDurations(set.Namespace, set.Name, "success", time.Since(startTime))
	} else {
		spc.metrics.collectPodCreateDurations(set.Namespace, set.Name, "failure", time.Since(startTime))
		klog.Infof("failed to create pod %v", pod.Name)
	}

>>>>>>> 04d0e569
	// sink already exists errors
	if apierrors.IsAlreadyExists(err) {
		return err
	}
	spc.recordPodEvent("create", set, pod, err)
	return err
}

// UpdateGameStatefulSetPod update pod info of GameStatefulSet
func (spc *realGameStatefulSetPodControl) UpdateGameStatefulSetPod(set *stsplus.GameStatefulSet, pod *v1.Pod) error {
	attemptedUpdate := false
	err := retry.RetryOnConflict(retry.DefaultBackoff, func() error {
		// assume the Pod is consistent
		consistent := true
		// if the Pod does not conform to its identity, update the identity and dirty the Pod
		if !IdentityMatches(set, pod) {
			updateIdentity(set, pod)
			consistent = false
		}
		// if the Pod does not conform to the GameStatefulSet's storage requirements, update the Pod's PVC's,
		// dirty the Pod, and create any missing PVCs
		if !storageMatches(set, pod) {
			updateStorage(set, pod)
			consistent = false
			if err := spc.createPersistentVolumeClaims(set, pod); err != nil {
				spc.recordPodEvent("update", set, pod, err)
				return err
			}
		}
		// if the Pod is not dirty, do nothing
		if consistent {
			return nil
		}
		attemptedUpdate = true
		// commit the update, retrying on conflicts
		_, updateErr := spc.client.CoreV1().Pods(set.Namespace).Update(context.TODO(), pod, metav1.UpdateOptions{})
		if updateErr == nil {
			klog.Infof("Pod %s/%s is updating successfully in UpdateGameStatefulSetPod", pod.Namespace, pod.Name)
			return nil
		}
		klog.Errorf("Pod %s/%s update err in UpdateGameStatefulSetPod: %+v", pod.Namespace, pod.Name, updateErr)
		if updated, err := spc.podLister.Pods(set.Namespace).Get(pod.Name); err == nil {
			// make a copy so we don't mutate the shared cache
			pod = updated.DeepCopy()
		} else {
			utilruntime.HandleError(fmt.Errorf("error getting updated Pod %s/%s from lister: %v", set.Namespace, pod.Name, err))
		}

		return updateErr
	})
	if attemptedUpdate {
		spc.recordPodEvent("update", set, pod, err)
	}
	return err
}

// DeleteGameStatefulSetPod delete pod according to GameStatefulSet
func (spc *realGameStatefulSetPodControl) DeleteGameStatefulSetPod(set *stsplus.GameStatefulSet, pod *v1.Pod) error {
<<<<<<< HEAD
	err := spc.client.CoreV1().Pods(set.Namespace).Delete(context.TODO(), pod.Name, metav1.DeleteOptions{})
=======
	startTime := time.Now()
	err := spc.client.CoreV1().Pods(set.Namespace).Delete(pod.Name, nil)
	if err == nil {
		spc.metrics.collectPodDeleteDurations(set.Namespace, set.Name, "success", time.Since(startTime))
	} else {
		spc.metrics.collectPodDeleteDurations(set.Namespace, set.Name, "failure", time.Since(startTime))
	}
>>>>>>> 04d0e569
	spc.recordPodEvent("delete", set, pod, err)
	return err
}

// ForceDeleteGameStatefulSetPod delete pod according to GameStatefulSet
func (spc *realGameStatefulSetPodControl) ForceDeleteGameStatefulSetPod(set *stsplus.GameStatefulSet,
	pod *v1.Pod) (bool, error) {
	v, ok := pod.Annotations[podNodeLostForceDeleteKey]
	if !ok || v != "true" {
		klog.Infof("GameStatefulSet %s/%s's Pod %s/%s need not to be force deleted, "+
			"because annotation is not set", set.Namespace, set.Name, pod.Namespace, pod.Name)
		return false, nil
	}

	node, errNode := spc.nodeLister.Get(pod.Spec.NodeName)
	if errNode != nil {
		return false, errNode
	}

	for i := range node.Status.Conditions {
		if node.Status.Conditions[i].Type == v1.NodeReady {
			if node.Status.Conditions[i].Status != v1.ConditionTrue {
				klog.Infof("GameStatefulSet %s/%s's Pod %s/%s need to be force deleted", set.Namespace,
					set.Name, pod.Namespace, pod.Name)
				break
			} else {
				klog.Infof("GameStatefulSet %s/%s's Pod %s/%s need not to be force deleted", set.Namespace,
					set.Name, pod.Namespace, pod.Name)
				return false, nil
			}
		}
	}

	err := spc.client.CoreV1().Pods(set.Namespace).Delete(context.TODO(), pod.Name, *metav1.NewDeleteOptions(0))
	if err != nil {
		klog.Errorf("GameStatefulSet %s/%s's Pod %s/%s force delete error", set.Namespace, set.Name,
			pod.Namespace, pod.Name)
		return false, err
	}

	spc.recordPodEvent("force delete", set, pod, err)
	return true, err
}

// recordPodEvent records an event for verb applied to a Pod in a GameStatefulSet. If err is nil the generated event will
// have a reason of v1.EventTypeNormal. If err is not nil the generated event will have a reason of v1.EventTypeWarning.
func (spc *realGameStatefulSetPodControl) recordPodEvent(verb string, set *stsplus.GameStatefulSet, pod *v1.Pod, err error) {
	if err == nil {
		reason := fmt.Sprintf("Successful%s", strings.Title(verb))
		message := fmt.Sprintf("%s Pod %s in GameStatefulSet %s successful",
			strings.ToLower(verb), pod.Name, set.Name)
		spc.recorder.Event(set, v1.EventTypeNormal, reason, message)
	} else {
		reason := fmt.Sprintf("Failed%s", strings.Title(verb))
		message := fmt.Sprintf("%s Pod %s in GameStatefulSet %s failed error: %s",
			strings.ToLower(verb), pod.Name, set.Name, err)
		spc.recorder.Event(set, v1.EventTypeWarning, reason, message)
	}
}

// recordClaimEvent records an event for verb applied to the PersistentVolumeClaim of a Pod in a GameStatefulSet. If err is
// nil the generated event will have a reason of v1.EventTypeNormal. If err is not nil the generated event will have a
// reason of v1.EventTypeWarning.
func (spc *realGameStatefulSetPodControl) recordClaimEvent(verb string, set *stsplus.GameStatefulSet, pod *v1.Pod, claim *v1.PersistentVolumeClaim, err error) {
	if err == nil {
		reason := fmt.Sprintf("Successful%s", strings.Title(verb))
		message := fmt.Sprintf("%s Claim %s Pod %s in GameStatefulSet %s success",
			strings.ToLower(verb), claim.Name, pod.Name, set.Name)
		spc.recorder.Event(set, v1.EventTypeNormal, reason, message)
	} else {
		reason := fmt.Sprintf("Failed%s", strings.Title(verb))
		message := fmt.Sprintf("%s Claim %s for Pod %s in GameStatefulSet %s failed error: %s",
			strings.ToLower(verb), claim.Name, pod.Name, set.Name, err)
		spc.recorder.Event(set, v1.EventTypeWarning, reason, message)
	}
}

// createPersistentVolumeClaims creates all of the required PersistentVolumeClaims for pod, which must be a member of
// set. If all of the claims for Pod are successfully created, the returned error is nil. If creation fails, this method
// may be called again until no error is returned, indicating the PersistentVolumeClaims for pod are consistent with
// set's Spec.
func (spc *realGameStatefulSetPodControl) createPersistentVolumeClaims(set *stsplus.GameStatefulSet, pod *v1.Pod) error {
	var errs []error
	for _, claim := range getPersistentVolumeClaims(set, pod) {
		_, err := spc.pvcLister.PersistentVolumeClaims(claim.Namespace).Get(claim.Name)
		switch {
		case apierrors.IsNotFound(err):
			_, err := spc.client.CoreV1().PersistentVolumeClaims(claim.Namespace).Create(context.TODO(),
				&claim, metav1.CreateOptions{})
			if err != nil {
				errs = append(errs, fmt.Errorf("Failed to create PVC %s: %s", claim.Name, err))
			}
			if err == nil || !apierrors.IsAlreadyExists(err) {
				spc.recordClaimEvent("create", set, pod, &claim, err)
			}
		case err != nil:
			errs = append(errs, fmt.Errorf("Failed to retrieve PVC %s: %s", claim.Name, err))
			spc.recordClaimEvent("create", set, pod, &claim, err)
		}
		// TODO: Check resource requirements and accessmodes, update if necessary
	}
	return errorutils.NewAggregate(errs)
}

var _ GameStatefulSetPodControlInterface = &realGameStatefulSetPodControl{}<|MERGE_RESOLUTION|>--- conflicted
+++ resolved
@@ -88,11 +88,8 @@
 		return err
 	}
 	// If we created the PVCs attempt to create the Pod
-<<<<<<< HEAD
+	startTime := time.Now()
 	_, err := spc.client.CoreV1().Pods(set.Namespace).Create(context.TODO(), pod, metav1.CreateOptions{})
-=======
-	startTime := time.Now()
-	_, err := spc.client.CoreV1().Pods(set.Namespace).Create(pod)
 	if err == nil {
 		spc.metrics.collectPodCreateDurations(set.Namespace, set.Name, "success", time.Since(startTime))
 	} else {
@@ -100,7 +97,6 @@
 		klog.Infof("failed to create pod %v", pod.Name)
 	}
 
->>>>>>> 04d0e569
 	// sink already exists errors
 	if apierrors.IsAlreadyExists(err) {
 		return err
@@ -159,17 +155,13 @@
 
 // DeleteGameStatefulSetPod delete pod according to GameStatefulSet
 func (spc *realGameStatefulSetPodControl) DeleteGameStatefulSetPod(set *stsplus.GameStatefulSet, pod *v1.Pod) error {
-<<<<<<< HEAD
+	startTime := time.Now()
 	err := spc.client.CoreV1().Pods(set.Namespace).Delete(context.TODO(), pod.Name, metav1.DeleteOptions{})
-=======
-	startTime := time.Now()
-	err := spc.client.CoreV1().Pods(set.Namespace).Delete(pod.Name, nil)
 	if err == nil {
 		spc.metrics.collectPodDeleteDurations(set.Namespace, set.Name, "success", time.Since(startTime))
 	} else {
 		spc.metrics.collectPodDeleteDurations(set.Namespace, set.Name, "failure", time.Since(startTime))
 	}
->>>>>>> 04d0e569
 	spc.recordPodEvent("delete", set, pod, err)
 	return err
 }
