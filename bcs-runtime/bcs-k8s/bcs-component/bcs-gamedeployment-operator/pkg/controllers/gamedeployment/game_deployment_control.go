--- conflicted
+++ resolved
@@ -533,13 +533,9 @@
 		klog.V(2).Infof("PreDelete Hook not completed, can't delete the pod %s/%s now.", pod.Namespace, pod.Name)
 		return fmt.Errorf("PreDelete Hook of pod %s/%s not completed", pod.Namespace, pod.Name)
 	}
-<<<<<<< HEAD
+	startTime := time.Now()
 	if err := gdc.kubeClient.CoreV1().Pods(pod.Namespace).Delete(context.TODO(),
 		pod.Name, metav1.DeleteOptions{}); err != nil {
-=======
-	startTime := time.Now()
-	if err := gdc.kubeClient.CoreV1().Pods(pod.Namespace).Delete(pod.Name, &metav1.DeleteOptions{}); err != nil {
->>>>>>> 04d0e569
 		scaleExpectations.ObserveScale(util.GetControllerKey(deploy), expectations.Delete, pod.Name)
 		gdc.recorder.Eventf(deploy, v1.EventTypeWarning, "FailedDelete",
 			"failed to delete pod %s/%s: %v", deploy.Namespace, podName, err)
