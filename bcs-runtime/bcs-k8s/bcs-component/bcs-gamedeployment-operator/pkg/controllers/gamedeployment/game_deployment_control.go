/*
 * Tencent is pleased to support the open source community by making Blueking Container Service available.
 * Copyright (C) 2019 THL A29 Limited, a Tencent company. All rights reserved.
 * Licensed under the MIT License (the "License"); you may not use this file except
 * in compliance with the License. You may obtain a copy of the License at
 * http://opensource.org/licenses/MIT
 * Unless required by applicable law or agreed to in writing, software distributed under
 * the License is distributed on an "AS IS" BASIS, WITHOUT WARRANTIES OR CONDITIONS OF ANY KIND,
 * either express or implied. See the License for the specific language governing permissions and
 * limitations under the License.
 *
 */

package gamedeployment

import (
	"fmt"
	"sort"
	"time"

	gdv1alpha1 "github.com/Tencent/bk-bcs/bcs-runtime/bcs-k8s/bcs-component/bcs-gamedeployment-operator/pkg/apis/tkex/v1alpha1"
	gdclientset "github.com/Tencent/bk-bcs/bcs-runtime/bcs-k8s/bcs-component/bcs-gamedeployment-operator/pkg/client/clientset/versioned"
	revisioncontrol "github.com/Tencent/bk-bcs/bcs-runtime/bcs-k8s/bcs-component/bcs-gamedeployment-operator/pkg/revision"
	scalecontrol "github.com/Tencent/bk-bcs/bcs-runtime/bcs-k8s/bcs-component/bcs-gamedeployment-operator/pkg/scale"
	updatecontrol "github.com/Tencent/bk-bcs/bcs-runtime/bcs-k8s/bcs-component/bcs-gamedeployment-operator/pkg/update"
	"github.com/Tencent/bk-bcs/bcs-runtime/bcs-k8s/bcs-component/bcs-gamedeployment-operator/pkg/util"
	canaryutil "github.com/Tencent/bk-bcs/bcs-runtime/bcs-k8s/bcs-component/bcs-gamedeployment-operator/pkg/util/canary"
	"github.com/Tencent/bk-bcs/bcs-runtime/bcs-k8s/bcs-component/bcs-gamedeployment-operator/pkg/util/constants"
	hookv1alpha1 "github.com/Tencent/bk-bcs/bcs-runtime/bcs-k8s/kubernetes/common/bcs-hook/apis/tkex/v1alpha1"
	hookclientset "github.com/Tencent/bk-bcs/bcs-runtime/bcs-k8s/kubernetes/common/bcs-hook/client/clientset/versioned"
	hooklister "github.com/Tencent/bk-bcs/bcs-runtime/bcs-k8s/kubernetes/common/bcs-hook/client/listers/tkex/v1alpha1"
	"github.com/Tencent/bk-bcs/bcs-runtime/bcs-k8s/kubernetes/common/bcs-hook/predelete"
	"github.com/Tencent/bk-bcs/bcs-runtime/bcs-k8s/kubernetes/common/expectations"
	commonhookutil "github.com/Tencent/bk-bcs/bcs-runtime/bcs-k8s/kubernetes/common/util/hook"
	corelisters "k8s.io/client-go/listers/core/v1"

	apps "k8s.io/api/apps/v1"
	v1 "k8s.io/api/core/v1"
	"k8s.io/apimachinery/pkg/api/errors"
	metav1 "k8s.io/apimachinery/pkg/apis/meta/v1"
	utilruntime "k8s.io/apimachinery/pkg/util/runtime"
	"k8s.io/apimachinery/pkg/util/sets"
	clientset "k8s.io/client-go/kubernetes"
	"k8s.io/client-go/tools/record"
	"k8s.io/klog"
	"k8s.io/kubernetes/pkg/controller/history"
)

// GameDeploymentControlInterface implements the control logic for updating GameDeployments and their children Pods. It is implemented
// as an interface to allow for extensions that provide different semantics. Currently, there is only one implementation.
type GameDeploymentControlInterface interface {
	// UpdateGameDeployment implements the control logic for Pod creation, update, and deletion.
	// If an implementation returns a non-nil error, the invocation will be retried using a rate-limited strategy.
	// Implementors should sink any errors that they do not wish to trigger a retry, and they may feel free to
	// exit exceptionally at any point provided they wish the update to be re-run at a later point in time.
	UpdateGameDeployment(deploy *gdv1alpha1.GameDeployment, pods []*v1.Pod, allPods []*v1.Pod) (time.Duration, *gdv1alpha1.GameDeploymentStatus, error)
	// ListRevisions returns a array of the ControllerRevisions that represent the revisions of set. If the returned
	// error is nil, the returns slice of ControllerRevisions is valid.
	ListRevisions(deploy *gdv1alpha1.GameDeployment) ([]*apps.ControllerRevision, error)
}

// NewDefaultGameDeploymentControl returns a new instance of the default implementation GameDeploymentControlInterface that
// implements the documented semantics for GameDeployments. statusUpdater is the GameDeploymentStatusUpdaterInterface used
// to update the status of GameDeployments.
func NewDefaultGameDeploymentControl(
	kubeClient clientset.Interface,
	gdClient gdclientset.Interface,
	hookClient hookclientset.Interface,
	podLister corelisters.PodLister,
	hookRunLister hooklister.HookRunLister,
	hookTemplateLister hooklister.HookTemplateLister,
	scaleControl scalecontrol.Interface,
	updateControl updatecontrol.Interface,
	statusUpdater GameDeploymentStatusUpdaterInterface,
	controllerHistory history.Interface,
	revisionControl revisioncontrol.Interface,
	recorder record.EventRecorder,
	predeleteControl predelete.PreDeleteInterface) GameDeploymentControlInterface {
	return &defaultGameDeploymentControl{
		kubeClient,
		gdClient,
		hookClient,
		scaleControl,
		updateControl,
		statusUpdater,
		controllerHistory,
		revisionControl,
		recorder,
		podLister,
		hookRunLister,
		hookTemplateLister,
		predeleteControl,
	}
}

type defaultGameDeploymentControl struct {
	kubeClient         clientset.Interface
	gdClient           gdclientset.Interface
	hookClient         hookclientset.Interface
	scaleControl       scalecontrol.Interface
	updateControl      updatecontrol.Interface
	statusUpdater      GameDeploymentStatusUpdaterInterface
	controllerHistory  history.Interface
	revisionControl    revisioncontrol.Interface
	recorder           record.EventRecorder
	podLister          corelisters.PodLister
	hookRunLister      hooklister.HookRunLister
	hookTemplateLister hooklister.HookTemplateLister
	predeleteControl   predelete.PreDeleteInterface
}

func (gdc *defaultGameDeploymentControl) UpdateGameDeployment(deploy *gdv1alpha1.GameDeployment,
	pods []*v1.Pod, allPods []*v1.Pod) (time.Duration, *gdv1alpha1.GameDeploymentStatus, error) {
	if deploy.DeletionTimestamp != nil {
		return 0, nil, nil
	}

	key := fmt.Sprintf("%s/%s", deploy.Namespace, deploy.Name)
	selector, err := metav1.LabelSelectorAsSelector(deploy.Spec.Selector)
	if err != nil {
		utilruntime.HandleError(fmt.Errorf("error converting GameDeployment %v selector: %v", key, err))
		// This is a non-transient error, so don't retry.
		return 0, nil, nil
	}

	// list all revisions and sort them
	revisions, err := gdc.controllerHistory.ListControllerRevisions(deploy, selector)
	if err != nil {
		return 0, nil, err
	}
	history.SortControllerRevisions(revisions)

	// get the current, and update revisions
	currentRevision, updateRevision, collisionCount, err := gdc.getActiveRevisions(deploy, revisions, util.GetPodsRevisions(pods))
	if err != nil {
		return 0, nil, err
	}

	// Refresh update expectations
	for _, pod := range pods {
		updateExpectations.ObserveUpdated(key, updateRevision.Name, pod)
	}
	// If update expectations have not satisfied yet, just skip this reconcile.
	if updateSatisfied, updateDirtyPods := updateExpectations.SatisfiedExpectations(key, updateRevision.Name); !updateSatisfied {
		klog.V(4).Infof("Not satisfied update for %v, updateDirtyPods=%v", key, updateDirtyPods)
		return 0, nil, nil
	}

	hrList, err := gdc.getHookRunsForGameDeployment(deploy)
	if err != nil {
		return 0, nil, err
	}

	canaryCtx := newCanaryCtx(deploy, hrList, updateRevision, collisionCount, selector)

	if canaryutil.CheckRevisionChange(deploy, updateRevision.Name) {
		err = gdc.statusUpdater.UpdateGameDeploymentStatus(deploy, canaryCtx, pods)
		return 0, canaryCtx.newStatus, err
	}
	if canaryutil.CheckStepHashChange(deploy) {
		err = gdc.statusUpdater.UpdateGameDeploymentStatus(deploy, canaryCtx, pods)
		return 0, canaryCtx.newStatus, err
	}

	err = gdc.reconcileHookRuns(canaryCtx)
	if err != nil {
		klog.Errorf("Failed to reconcile hookruns for %s: %v", key, err)
		return 0, canaryCtx.newStatus, err
	}
	if canaryCtx.HasAddPause() {
		err = gdc.statusUpdater.UpdateGameDeploymentStatus(deploy, canaryCtx, pods)
		return 0, canaryCtx.newStatus, err
	}

	var delayDuration time.Duration
	var updateErr error
	// If scale up expectations have not satisfied yet, just skip manage pods.
	scaleDirtyPods := scaleExpectations.GetExpectations(key)
	if len(scaleDirtyPods[expectations.Create]) > 0 {
		klog.V(4).Infof("Not satisfied scale up for %v, scaleDirtyPods=%v", key, scaleDirtyPods[expectations.Create])
	} else {
		// scale and update pods
		delayDuration, updateErr = gdc.updateGameDeployment(deploy, canaryCtx.newStatus,
			currentRevision, updateRevision, revisions, pods, allPods, hrList)
		if updateErr != nil {
			return 0, canaryCtx.newStatus, updateErr
		}
	}

	unPauseDuration := gdc.reconcilePause(deploy)

	// delete scale down dirty pods whose hooks are completed
	if len(scaleDirtyPods[expectations.Delete]) > 0 {
		klog.V(4).Infof("Not satisfied scale down for %v, scaleDirtyPods=%v", key, scaleDirtyPods[expectations.Delete])
		gdc.handleDirtyPods(deploy, canaryCtx.newStatus, scaleDirtyPods[expectations.Delete].List())
	}

	// update new status
	if err = gdc.statusUpdater.UpdateGameDeploymentStatus(deploy, canaryCtx, pods); err != nil {
		klog.Errorf("Failed to update gamedeployment status for %s: %v", key, err)
		return 0, canaryCtx.newStatus, err
	}

<<<<<<< HEAD
	if err = gdc.truncatePodsToDelete(deploy, pods); err != nil {
		klog.Errorf("Failed to truncate podsToDelete for %s: %v", key, err)
	}

=======
>>>>>>> 0d78d748
	if err = gdc.truncateHistory(deploy, pods, revisions, currentRevision, updateRevision); err != nil {
		klog.Errorf("Failed to truncate history for %s: %v", key, err)
	}

	// get a min duration between delayDuration and unPauseDuration
	requeueDuration := canaryutil.GetMinDuration(delayDuration, unPauseDuration)

	return requeueDuration, canaryCtx.newStatus, nil
}

func (gdc *defaultGameDeploymentControl) updateGameDeployment(
	deploy *gdv1alpha1.GameDeployment, newStatus *gdv1alpha1.GameDeploymentStatus,
	currentRevision, updateRevision *apps.ControllerRevision, revisions []*apps.ControllerRevision,
	pods []*v1.Pod, allPods []*v1.Pod, hrList []*hookv1alpha1.HookRun) (time.Duration, error) {

	var delayDuration time.Duration
	if deploy.DeletionTimestamp != nil {
		return delayDuration, nil
	}

	// get the current and update revisions of the set.
	currentDeploy, err := gdc.revisionControl.ApplyRevision(deploy, currentRevision)
	if err != nil {
		return delayDuration, err
	}
	updateDeploy, err := gdc.revisionControl.ApplyRevision(deploy, updateRevision)
	if err != nil {
		return delayDuration, err
	}

	// truncate unneeded PreDeleteHookRuns
	err = gdc.truncatePreDeleteHookRuns(deploy, pods, hrList)
	if err != nil {
		return delayDuration, err
	}

	gdc.truncatePreDeleteHookConditions(pods, newStatus)

	// if configured retry, delete unexpected HookRuns and reconcile
	if deploy.Spec.PreDeleteUpdateStrategy.RetryUnexpectedHooks {
		return delayDuration, gdc.deleteUnexpectedPreDeleteHookRuns(hrList)
	}

	// truncate unneeded PreInplaceHookRuns
	err = gdc.truncatePreInplaceHookRuns(deploy, pods, hrList)
	if err != nil {
		return delayDuration, err
	}

	gdc.truncatePreInplaceHookConditions(pods, newStatus)

	// if configured retry, delete unexpected HookRuns and reconcile
	if deploy.Spec.PreInplaceUpdateStrategy.RetryUnexpectedHooks {
		return delayDuration, gdc.deleteUnexpectedPreInplaceHookRuns(hrList)
	}

	// filter out the pods waitting hooks to be deleted
	filteredPods := make([]*v1.Pod, 0)
	dirtyPods := scaleExpectations.GetExpectations(util.GetControllerKey(deploy))
	for _, pod := range pods {
		if !dirtyPods[expectations.Delete].Has(pod.Name) {
			filteredPods = append(filteredPods, pod)
		}
	}

	sort.Sort(util.AlphabetSortPods(filteredPods))
	var scaling bool
	var podsScaleErr error
	var podsUpdateErr error

	scaling, podsScaleErr = gdc.scaleControl.Manage(deploy, currentDeploy, updateDeploy, currentRevision.Name, updateRevision.Name,
		filteredPods, allPods, newStatus)
	if podsScaleErr != nil {
		newStatus.Conditions = append(newStatus.Conditions, gdv1alpha1.GameDeploymentCondition{
			Type:               gdv1alpha1.GameDeploymentConditionFailedScale,
			Status:             v1.ConditionTrue,
			LastTransitionTime: metav1.Now(),
			Message:            podsScaleErr.Error(),
		})
		err = podsScaleErr
	}
	if scaling {
		return delayDuration, podsScaleErr
	}

	delayDuration, podsUpdateErr = gdc.updateControl.Manage(deploy, updateDeploy, updateRevision, revisions, filteredPods, newStatus)
	if podsUpdateErr != nil {
		// update scale err count
		newStatus.Conditions = append(newStatus.Conditions, gdv1alpha1.GameDeploymentCondition{
			Type:               gdv1alpha1.GameDeploymentConditionFailedUpdate,
			Status:             v1.ConditionTrue,
			LastTransitionTime: metav1.Now(),
			Message:            podsUpdateErr.Error(),
		})
		if err == nil {
			err = podsUpdateErr
		}
	}

	return delayDuration, err
}

// deleteUnexpectedPreDeleteHookRuns delete unexpected PreDeleteHookRuns, then will trigger a reconcile
func (gdc *defaultGameDeploymentControl) deleteUnexpectedPreDeleteHookRuns(hrList []*hookv1alpha1.HookRun) error {
	preDeleteHookRuns := commonhookutil.FilterPreDeleteHookRuns(hrList)
	hrsToDelete := []*hookv1alpha1.HookRun{}
	for _, hr := range preDeleteHookRuns {
		if hr.Status.Phase.Completed() && hr.Status.Phase != hookv1alpha1.HookPhaseSuccessful {
			hrsToDelete = append(hrsToDelete, hr)
		}
	}

	return gdc.deleteHookRuns(hrsToDelete)
}

// truncatePreDeleteHookConditions truncate unneeded PreDeleteHookConditions
func (gdc *defaultGameDeploymentControl) truncatePreDeleteHookConditions(pods []*v1.Pod, newStatus *gdv1alpha1.GameDeploymentStatus) {
	tmpPredeleteHookConditions := []hookv1alpha1.PreDeleteHookCondition{}
	for _, cond := range newStatus.PreDeleteHookConditions {
		for _, pod := range pods {
			if cond.PodName == pod.Name {
				tmpPredeleteHookConditions = append(tmpPredeleteHookConditions, cond)
				break
			}
		}
		newStatus.PreDeleteHookConditions = tmpPredeleteHookConditions
	}
}

// truncatePreDeleteHookRuns truncate unneeded PreDeleteHookConditions
func (gdc *defaultGameDeploymentControl) truncatePreDeleteHookRuns(deploy *gdv1alpha1.GameDeployment, pods []*v1.Pod,
	hrList []*hookv1alpha1.HookRun) error {

	preDeleteHookRuns := commonhookutil.FilterPreDeleteHookRuns(hrList)
	hrsToDelete := []*hookv1alpha1.HookRun{}
	for _, hr := range preDeleteHookRuns {
		podControllerRevision := hr.Labels[commonhookutil.WorkloadRevisionUniqueLabel]
		podInstanceID := hr.Labels[commonhookutil.PodInstanceID]

		exist := false
		for _, pod := range pods {
			cr, ok1 := pod.Labels[apps.ControllerRevisionHashLabelKey]
			id, ok2 := pod.Labels[gdv1alpha1.GameDeploymentInstanceID]
			if ok1 && ok2 && podControllerRevision == cr && podInstanceID == id {
				exist = true
				break
			}
		}
		if !exist {
			hrsToDelete = append(hrsToDelete, hr)
		}
	}

	return gdc.deleteHookRuns(hrsToDelete)
}

// deleteUnexpectedPreInplaceHookRuns delete unexpected PreInplaceHookRuns, then will trigger a reconcile
func (gdc *defaultGameDeploymentControl) deleteUnexpectedPreInplaceHookRuns(hrList []*hookv1alpha1.HookRun) error {
	preInplaceHookRuns := commonhookutil.FilterPreInplaceHookRuns(hrList)
	hrsToDelete := []*hookv1alpha1.HookRun{}
	for _, hr := range preInplaceHookRuns {
		if hr.Status.Phase.Completed() && hr.Status.Phase != hookv1alpha1.HookPhaseSuccessful {
			hrsToDelete = append(hrsToDelete, hr)
		}
	}

	return gdc.deleteHookRuns(hrsToDelete)
}

// truncatePreInplaceHookConditions truncate unneeded PreInplaceHookConditions
func (gdc *defaultGameDeploymentControl) truncatePreInplaceHookConditions(pods []*v1.Pod, newStatus *gdv1alpha1.GameDeploymentStatus) {
	tmpPreInplaceHookConditions := []hookv1alpha1.PreInplaceHookCondition{}
	for _, cond := range newStatus.PreInplaceHookConditions {
		for _, pod := range pods {
			if cond.PodName == pod.Name {
				tmpPreInplaceHookConditions = append(tmpPreInplaceHookConditions, cond)
				break
			}
		}
		newStatus.PreInplaceHookConditions = tmpPreInplaceHookConditions
	}
}

// truncatePreInplaceHookRuns truncate unneeded PreInplaceHookConditions
func (gdc *defaultGameDeploymentControl) truncatePreInplaceHookRuns(deploy *gdv1alpha1.GameDeployment, pods []*v1.Pod,
	hrList []*hookv1alpha1.HookRun) error {

	preInplaceHookRuns := commonhookutil.FilterPreInplaceHookRuns(hrList)
	hrsToDelete := []*hookv1alpha1.HookRun{}
	for _, hr := range preInplaceHookRuns {
		podControllerRevision := hr.Labels[commonhookutil.WorkloadRevisionUniqueLabel]
		podInstanceID := hr.Labels[commonhookutil.PodInstanceID]

		exist := false
		for _, pod := range pods {
			cr, ok1 := pod.Labels[apps.ControllerRevisionHashLabelKey]
			id, ok2 := pod.Labels[gdv1alpha1.GameDeploymentInstanceID]
			if ok1 && ok2 && podControllerRevision == cr && podInstanceID == id {
				exist = true
				break
			}
		}
		if !exist {
			hrsToDelete = append(hrsToDelete, hr)
		}
	}

	return gdc.deleteHookRuns(hrsToDelete)
}

func (gdc *defaultGameDeploymentControl) reconcilePause(deploy *gdv1alpha1.GameDeployment) time.Duration {
	var timeRemaining time.Duration
	currentStep, _ := canaryutil.GetCurrentCanaryStep(deploy)
	if currentStep == nil || currentStep.Pause == nil || currentStep.Pause.Duration == nil {
		return timeRemaining
	}
	pauseCondition := canaryutil.GetPauseCondition(deploy, hookv1alpha1.PauseReasonCanaryPauseStep)
	if pauseCondition != nil {
		now := metav1.Now()
		expiredTime := pauseCondition.StartTime.Add(time.Duration(*currentStep.Pause.Duration) * time.Second)
		if expiredTime.After(now.Time) {
			timeRemaining = expiredTime.Sub(now.Time)
		}
	}
	return timeRemaining
}

func (gdc *defaultGameDeploymentControl) ListRevisions(deploy *gdv1alpha1.GameDeployment) ([]*apps.ControllerRevision, error) {
	selector, err := metav1.LabelSelectorAsSelector(deploy.Spec.Selector)
	if err != nil {
		return nil, err
	}
	return gdc.controllerHistory.ListControllerRevisions(deploy, selector)
}

func (gdc *defaultGameDeploymentControl) getActiveRevisions(deploy *gdv1alpha1.GameDeployment, revisions []*apps.ControllerRevision,
	podsRevisions sets.String) (*apps.ControllerRevision, *apps.ControllerRevision, int32, error) {

	var currentRevision, updateRevision *apps.ControllerRevision
	revisionCount := len(revisions)

	// Use a local copy of gd.Status.CollisionCount to avoid modifying gd.Status directly.
	// This copy is returned so the value gets carried over to gd.Status in UpdateGameDeploymentStatus.
	var collisionCount int32
	if deploy.Status.CollisionCount != nil {
		collisionCount = *deploy.Status.CollisionCount
	}

	// create a new revision from the current gd
	updateRevision, err := gdc.revisionControl.NewRevision(deploy, util.NextRevision(revisions), &collisionCount)
	if err != nil {
		return nil, nil, collisionCount, err
	}

	// find any equivalent revisions
	equalRevisions := history.FindEqualRevisions(revisions, updateRevision)
	equalCount := len(equalRevisions)

	if equalCount > 0 && history.EqualRevision(revisions[revisionCount-1], equalRevisions[equalCount-1]) {
		// if the equivalent revision is immediately prior the update revision has not changed
		updateRevision = revisions[revisionCount-1]
	} else if equalCount > 0 {
		// if the equivalent revision is not immediately prior we will roll back by incrementing the
		// Revision of the equivalent revision
		updateRevision, err = gdc.controllerHistory.UpdateControllerRevision(equalRevisions[equalCount-1], updateRevision.Revision)
		if err != nil {
			return nil, nil, collisionCount, err
		}
	} else {
		//if there is no equivalent revision we create a new one
		updateRevision, err = gdc.controllerHistory.CreateControllerRevision(deploy, updateRevision, &collisionCount)
		if err != nil {
			return nil, nil, collisionCount, err
		}
	}

	// attempt to find the revision that corresponds to the current revision
	for i := range revisions {
		if podsRevisions.Has(revisions[i].Name) {
			currentRevision = revisions[i]
			break
		}
	}

	// if the current revision is nil we initialize the history by setting it to the update revision
	if currentRevision == nil {
		currentRevision = updateRevision
	}

	return currentRevision, updateRevision, collisionCount, nil
}

func (gdc *defaultGameDeploymentControl) handleDirtyPods(deploy *gdv1alpha1.GameDeployment,
	newStatus *gdv1alpha1.GameDeploymentStatus, dirtyPods []string) {
	for _, podName := range dirtyPods {
		err := gdc.deletePod(deploy, podName, newStatus)
		if err != nil {
			klog.Infof("Failed to delete pod %s/%s: %s", deploy.Namespace, podName, err.Error())
		}
	}
}

func (gdc *defaultGameDeploymentControl) deletePod(deploy *gdv1alpha1.GameDeployment,
	podName string, newStatus *gdv1alpha1.GameDeploymentStatus) error {
	pod, err := gdc.podLister.Pods(deploy.Namespace).Get(podName)
	if err != nil && errors.IsNotFound(err) {
		return nil
	}
	if err != nil {
		gdc.recorder.Eventf(deploy, v1.EventTypeWarning, "FailedGetPod",
			"failed to get pod %s/%s: %v", pod.Namespace, pod.Name, err)
		return err
	}

	canDelete, err := gdc.predeleteControl.CheckDelete(deploy, pod, newStatus, gdv1alpha1.GameDeploymentInstanceID)
	if err != nil {
		klog.V(2).Infof("CheckDelete failed for pod %s/%s: %v", pod.Namespace, pod.Name, err)
		return err
	}
	if canDelete {
		if deploy.Spec.PreDeleteUpdateStrategy.Hook != nil {
			klog.V(2).Infof("PreDelete Hook run successfully, delete the pod %s/%s now.", pod.Namespace, pod.Name)
		}
	} else {
		klog.V(2).Infof("PreDelete Hook not completed, can't delete the pod %s/%s now.", pod.Namespace, pod.Name)
		return fmt.Errorf("PreDelete Hook of pod %s/%s not completed", pod.Namespace, pod.Name)
	}
	if err := gdc.kubeClient.CoreV1().Pods(pod.Namespace).Delete(pod.Name, &metav1.DeleteOptions{}); err != nil {
		scaleExpectations.ObserveScale(util.GetControllerKey(deploy), expectations.Delete, pod.Name)
		gdc.recorder.Eventf(deploy, v1.EventTypeWarning, "FailedDelete",
			"failed to delete pod %s/%s: %v", deploy.Namespace, podName, err)
		return err
	}
	return nil
}

// truncateHistory truncates any non-live ControllerRevisions in revisions from set's history. The UpdateRevision and
// CurrentRevision in set's Status are considered to be live. Any revisions associated with the Pods in pods are also
// considered to be live. Non-live revisions are deleted, starting with the revision with the lowest Revision, until
// only RevisionHistoryLimit revisions remain. If the returned error is nil the operation was successful. This method
// expects that revisions is sorted when supplied.
func (gdc *defaultGameDeploymentControl) truncateHistory(
	deploy *gdv1alpha1.GameDeployment,
	pods []*v1.Pod,
	revisions []*apps.ControllerRevision,
	current *apps.ControllerRevision,
	update *apps.ControllerRevision,
) error {
	history := make([]*apps.ControllerRevision, 0, len(revisions))
	// mark all live revisions
	live := map[string]bool{current.Name: true, update.Name: true}
	for i := range pods {
		live[util.GetPodRevision(pods[i])] = true
	}
	// collect live revisions and historic revisions
	for i := range revisions {
		if !live[revisions[i].Name] {
			history = append(history, revisions[i])
		}
	}
	historyLen := len(history)

	if deploy.Spec.RevisionHistoryLimit == nil {
		deploy.Spec.RevisionHistoryLimit = new(int32)
		*deploy.Spec.RevisionHistoryLimit = constants.DefaultRevisionHistoryLimit
	}

	historyLimit := int(*deploy.Spec.RevisionHistoryLimit)
	if historyLen <= historyLimit {
		return nil
	}
	// delete any non-live history to maintain the revision limit.
	history = history[:(historyLen - historyLimit)]
	for i := 0; i < len(history); i++ {
		if err := gdc.controllerHistory.DeleteControllerRevision(history[i]); err != nil {
			return err
		}
	}
	return nil
}<|MERGE_RESOLUTION|>--- conflicted
+++ resolved
@@ -201,13 +201,6 @@
 		return 0, canaryCtx.newStatus, err
 	}
 
-<<<<<<< HEAD
-	if err = gdc.truncatePodsToDelete(deploy, pods); err != nil {
-		klog.Errorf("Failed to truncate podsToDelete for %s: %v", key, err)
-	}
-
-=======
->>>>>>> 0d78d748
 	if err = gdc.truncateHistory(deploy, pods, revisions, currentRevision, updateRevision); err != nil {
 		klog.Errorf("Failed to truncate history for %s: %v", key, err)
 	}
