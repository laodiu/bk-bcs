--- conflicted
+++ resolved
@@ -226,13 +226,8 @@
 			klog.V(2).Infof("PreDelete Hook not completed, can't delete the pod %s/%s now.", pod.Namespace, pod.Name)
 			continue
 		}
-<<<<<<< HEAD
-		r.exp.ExpectScale(util.GetControllerKey(deploy), expectations.Delete, pod.Name)
-		if err := r.kubeClient.CoreV1().Pods(pod.Namespace).Delete(context.TODO(), pod.Name, metav1.DeleteOptions{}); err != nil {
-=======
-
-		if err := r.kubeClient.CoreV1().Pods(pod.Namespace).Delete(pod.Name, &metav1.DeleteOptions{}); err != nil {
->>>>>>> 931b84ec
+
+		if err := r.kubeClient.CoreV1().Pods(pod.Namespace).Delete(context.TODO(), pod.Name, &metav1.DeleteOptions{}); err != nil {
 			r.exp.ObserveScale(util.GetControllerKey(deploy), expectations.Delete, pod.Name)
 			r.recorder.Eventf(deploy, v1.EventTypeWarning, "FailedDelete", "failed to delete pod %s: %v", pod.Name, err)
 			return deleted, err
