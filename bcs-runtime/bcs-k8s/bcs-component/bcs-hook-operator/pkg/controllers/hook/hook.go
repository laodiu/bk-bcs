--- conflicted
+++ resolved
@@ -48,14 +48,10 @@
 
 	newProvider func(metric v1alpha1.Metric) (providers.Provider, error)
 	queue       workqueue.RateLimitingInterface
-<<<<<<< HEAD
 	// metrics used to collect prom metrics
 	metrics  *metrics
 	recorder record.EventRecorder
-=======
-	recorder    record.EventRecorder
-	hostIP      string
->>>>>>> 0d78d748
+	hostIP   string
 }
 
 // NewHookController create a new HookController
@@ -73,11 +69,8 @@
 		hookRunSynced: hookRunInformer.Informer().HasSynced,
 		recorder:      recorder,
 		queue:         workqueue.NewNamedRateLimitingQueue(workqueue.DefaultControllerRateLimiter(), constants.HookRunController),
-<<<<<<< HEAD
 		metrics:       newMetrics(),
-=======
 		hostIP:        os.Getenv("HOST_IP"),
->>>>>>> 0d78d748
 	}
 
 	providerFactory := providers.ProviderFactory{
@@ -201,11 +194,6 @@
 		return nil
 	}
 
-<<<<<<< HEAD
-	// if it satisfied the reconcile condition, set the needReconcile to true
-	needReconcile = true
-	ownerRef = hooksutil.GetOwnerRef(run)
-=======
 	// filter out hookruns on this node
 	runIP := ""
 	for _, arg := range run.Spec.Args {
@@ -218,7 +206,10 @@
 		return nil
 	}
 
->>>>>>> 0d78d748
+	// if it satisfied the reconcile condition, set the needReconcile to true
+	needReconcile = true
+	ownerRef = hooksutil.GetOwnerRef(run)
+
 	updatedRun := hc.reconcileHookRun(run)
 	return hc.updateHookRunStatus(run, updatedRun.Status)
 }