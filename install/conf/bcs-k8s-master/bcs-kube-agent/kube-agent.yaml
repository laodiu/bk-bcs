

    apiVersion: tkex.tencent.com/v1
    kind: TkexCl5Config
    spec:
<<<<<<< HEAD
      service:
        namespace: defaultgroup
        name: service-name
      sid: "1213:456:NOSET"
      bindPorts: "8089;8899"
=======
      containers:
      - name: bcs-kube-agent
        image: ${kubeAgentImage}
        imagePullPolicy: IfNotPresent
        args:
        - --bke-address=${bkeAddress}
        - --cluster-id=${clusterId}
        - --external-proxy-addresses=${kubeAgentProxy}
        env:
          - name: REGISTER_TOKEN
            valueFrom:
              secretKeyRef:
                name: bke-info
                key: token
          - name: SERVER_CERT
            valueFrom:
              secretKeyRef:
                name: bke-info
                key: bke-cert
      serviceAccountName: bcs-kube-agent
>>>>>>> 1e28e3d9
<|MERGE_RESOLUTION|>--- conflicted
+++ resolved
@@ -1,33 +1,55 @@
-
-
-    apiVersion: tkex.tencent.com/v1
-    kind: TkexCl5Config
+---
+apiVersion: v1
+kind: ServiceAccount
+metadata:
+  name: bcs-kube-agent
+  namespace: kube-system
+---
+kind: ClusterRoleBinding
+apiVersion: rbac.authorization.k8s.io/v1beta1
+metadata:
+  name: bcs-kube-agent
+roleRef:
+  apiGroup: rbac.authorization.k8s.io
+  kind: ClusterRole
+  name: cluster-admin
+subjects:
+  - kind: ServiceAccount
+    name: bcs-kube-agent
+    namespace: kube-system
+---
+apiVersion: extensions/v1beta1
+kind: Deployment
+metadata:
+  name: bcs-kube-agent
+  namespace: kube-system
+spec:
+  replicas: 1
+  selector:
+    matchLabels:
+      app: bcs-kube-agent
+  template:
+    metadata:
+      labels:
+        app: bcs-kube-agent
     spec:
-<<<<<<< HEAD
-      service:
-        namespace: defaultgroup
-        name: service-name
-      sid: "1213:456:NOSET"
-      bindPorts: "8089;8899"
-=======
       containers:
-      - name: bcs-kube-agent
-        image: ${kubeAgentImage}
-        imagePullPolicy: IfNotPresent
-        args:
-        - --bke-address=${bkeAddress}
-        - --cluster-id=${clusterId}
-        - --external-proxy-addresses=${kubeAgentProxy}
-        env:
-          - name: REGISTER_TOKEN
-            valueFrom:
-              secretKeyRef:
-                name: bke-info
-                key: token
-          - name: SERVER_CERT
-            valueFrom:
-              secretKeyRef:
-                name: bke-info
-                key: bke-cert
-      serviceAccountName: bcs-kube-agent
->>>>>>> 1e28e3d9
+        - name: bcs-kube-agent
+          image: ${kubeAgentImage}
+          imagePullPolicy: IfNotPresent
+          args:
+            - --bke-address=${bkeAddress}
+            - --cluster-id=${clusterId}
+            - --external-proxy-addresses=${kubeAgentProxy}
+          env:
+            - name: REGISTER_TOKEN
+              valueFrom:
+                secretKeyRef:
+                  name: bke-info
+                  key: token
+            - name: SERVER_CERT
+              valueFrom:
+                secretKeyRef:
+                  name: bke-info
+                  key: bke-cert
+      serviceAccountName: bcs-kube-agent