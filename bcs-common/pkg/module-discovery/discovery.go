/*
 * Tencent is pleased to support the open source community by making Blueking Container Service available.
 * Copyright (C) 2019 THL A29 Limited, a Tencent company. All rights reserved.
 * Licensed under the MIT License (the "License"); you may not use this file except
 * in compliance with the License. You may obtain a copy of the License at
 * http://opensource.org/licenses/MIT
 * Unless required by applicable law or agreed to in writing, software distributed under
 * the License is distributed on an "AS IS" BASIS, WITHOUT WARRANTIES OR CONDITIONS OF ANY KIND,
 * either express or implied. See the License for the specific language governing permissions and
 * limitations under the License.
 *
 */

package module_discovery

import (
	"crypto/tls"
	"fmt"
	"math/rand"
	"os"
	"strings"
	"sync"
	"time"

	"bk-bcs/bcs-common/common/RegisterDiscover"
	"bk-bcs/bcs-common/common/blog"
	"bk-bcs/bcs-common/common/types"

	"golang.org/x/net/context"
)

//DiscoveryV2  discover bcs module, examples: bcs-api、bcs-scheduler、bcs-mesos-driver ...
type DiscoveryV2 struct {
	sync.RWMutex

	//discover bcs endpoints client
	rd     *RegisterDiscover.RegDiscover
	cliTls *tls.Config

	//context
	rootCxt context.Context
	cancel  context.CancelFunc

	//endpoint server infos
	//key = bcs-module or bcs-module/clusterid
	//example: bcs-api、bcs-storage、mesosdriver/BCS-MESOS-10000、kubernetedriver/BCS-K8S-15000
	//value = []byte array, []byte is marshal types.ServerInfo data
	servers map[string][]interface{}
	//register RegisterDiscover callback function
	//when endpoint node changed, call it
	eventHandler EventHandleFunc
	//if modules != nil
	//DiscoveryV2 only discover the specified modules
	//then lose sight of others
	modules []string
	//watched key
	watchedKey map[string]struct{}
}

//NewDiscoveryV2 create a object of DiscoveryV2
func NewDiscoveryV2(zkserv string, modules []string) (ModuleDiscovery, error) {
	blog.Infof("DiscoveryV2 start...")
	rd := &DiscoveryV2{
		rd:         RegisterDiscover.NewRegDiscoverEx(zkserv, 10*time.Second),
		servers:    make(map[string][]interface{}, 0),
		modules:    modules,
		watchedKey: make(map[string]struct{}),
	}

	err := rd.start()
	if err != nil {
		return nil, err
	}
	blog.Infof("DiscoveryV2 working...")
	return rd, nil
}

// module: types.BCS_MODULE_SCHEDULER...
// list all servers
//if mesos-apiserver/k8s-apiserver module={module}/clusterid, for examples: mesosdriver/BCS-TESTBCSTEST01-10001
func (r *DiscoveryV2) GetModuleServers(moduleName string) ([]interface{}, error) {
	r.RLock()
	defer r.RUnlock()

	servs := make([]interface{}, 0)
	for k, v := range r.servers {
<<<<<<< HEAD
		blog.Infof("k")
=======
>>>>>>> fb866ccc
		if strings.Contains(k, moduleName) {
			servs = append(servs, v...)
		}
	}
	if len(servs) == 0 {
		return nil, fmt.Errorf("Module %s don't have endpoints", moduleName)
	}

	return servs, nil
}

// get random one server
func (r *DiscoveryV2) GetRandModuleServer(moduleName string) (interface{}, error) {
	r.RLock()
	defer r.RUnlock()

	servs, ok := r.servers[moduleName]
	if !ok {
		return nil, fmt.Errorf("Module %s not found", moduleName)
	}

	if len(servs) == 0 {
		return nil, fmt.Errorf("Module %s don't have endpoints", moduleName)
	}

	//rand
	rand.Seed(int64(time.Now().Nanosecond()))
	serv := servs[rand.Intn(len(servs))]
	return serv, nil
}

// register event handle function
func (r *DiscoveryV2) RegisterEventFunc(handleFunc EventHandleFunc) {
	r.eventHandler = handleFunc
}

//Start the DiscoveryV2
func (r *DiscoveryV2) start() error {
	//create root context
	r.rootCxt, r.cancel = context.WithCancel(context.Background())

	//start regdiscover
	if err := r.rd.Start(); err != nil {
		blog.Error("fail to start register and discover serv. err:%s", err.Error())
		return err
	}

	//discover all bcs module serviceinfos
<<<<<<< HEAD
	err := r.discoverEndpoints(types.BCS_SERV_BASEPATH)
	if err != nil {
		return err
	}

	return nil
=======
	return r.discoverEndpoints(types.BCS_SERV_BASEPATH)
>>>>>>> fb866ccc
}

//recursive discover bcs module serverinfo
func (r *DiscoveryV2) discoverEndpoints(path string) error {
	blog.V(3).Infof("discover %s endpoints", path)
	if r.modules != nil && path != types.BCS_SERV_BASEPATH {
		exist := false
		for _, module := range r.modules {
			if strings.Contains(path, fmt.Sprintf("%s/%s", types.BCS_SERV_BASEPATH, module)) {
				exist = true
				break
			}
		}
		if !exist {
			blog.V(3).Infof("path %s not in modules(%v), and ingore", path, r.modules)
			return nil
		}
	}

<<<<<<< HEAD
	//watch bcs module serviceinfo event
	go r.discoverModules(types.BCS_SERV_BASEPATH)
=======
	r.Lock()
>>>>>>> fb866ccc
	//get path children
	zvs, err := r.rd.DiscoverNodesV2(path)
	if err != nil {
		blog.V(3).Infof("discover %s nodes error %s", path, err.Error())
		return err
	}
	blog.V(3).Infof("module-discovery get path %s servers %d, nodes %d", path, len(zvs.Server), len(zvs.Nodes))
	//if leaf node, then parse bcs module serverinfo
	if len(zvs.Server) != 0 {
		key := strings.TrimPrefix(path, fmt.Sprintf("%s/", types.BCS_SERV_BASEPATH))
		val := make([]interface{}, 0)
		for _, v := range zvs.Server {
			val = append(val, v)
		}
		r.servers[key] = val
		blog.V(3).Infof("set server %s endpoints %v", key, val)
		if r.eventHandler != nil {
			r.eventHandler(key)
		}
	}
	blog.V(5).Infof("module-discovery get path %s nodes details: %+v", path, zvs.Nodes)
	//watch key
	_, ok := r.watchedKey[path]
	if !ok {
		go r.discoverModules(path, true)
	}
	r.Unlock()

	//discovery path's children node
	if len(zvs.Server) == 0 {
		for _, v := range zvs.Nodes {
			r.discoverEndpoints(fmt.Sprintf("%s/%s", path, v))
		}
	}

	return nil
}

func (r *DiscoveryV2) discoverModules(key string, init bool) {
	blog.Infof("discover watch key %s start...", key)
	r.Lock()
	r.watchedKey[key] = struct{}{}
	r.Unlock()
	event, err := r.rd.DiscoverService(key)
	if err != nil {
		blog.Error("fail to register discover for api. err:%s", err.Error())
		r.cancel()
		os.Exit(1)
	}

	index := 0
	for {
		index++
		select {
		case eve := <-event:
			if eve.Err != nil {
				blog.V(3).Infof("discover zk key %s error %s", key, eve.Err.Error())
				time.Sleep(time.Second)
				go r.discoverModules(key, false)
				return
			}
			if index == 1 && init {
				blog.V(3).Infof("the init watch key %s event, then ignore", key)
			} else {
				r.discoverEndpoints(eve.Key)
			}

		case <-r.rootCxt.Done():
			blog.V(3).Infof("zk register path %s and discover done", key)
			return
		}
	}
}

//Stop the DiscoveryV2
func (r *DiscoveryV2) stop() error {
	r.cancel()
	r.rd.Stop()
	return nil
}<|MERGE_RESOLUTION|>--- conflicted
+++ resolved
@@ -84,10 +84,6 @@
 
 	servs := make([]interface{}, 0)
 	for k, v := range r.servers {
-<<<<<<< HEAD
-		blog.Infof("k")
-=======
->>>>>>> fb866ccc
 		if strings.Contains(k, moduleName) {
 			servs = append(servs, v...)
 		}
@@ -136,16 +132,7 @@
 	}
 
 	//discover all bcs module serviceinfos
-<<<<<<< HEAD
-	err := r.discoverEndpoints(types.BCS_SERV_BASEPATH)
-	if err != nil {
-		return err
-	}
-
-	return nil
-=======
 	return r.discoverEndpoints(types.BCS_SERV_BASEPATH)
->>>>>>> fb866ccc
 }
 
 //recursive discover bcs module serverinfo
@@ -165,12 +152,7 @@
 		}
 	}
 
-<<<<<<< HEAD
-	//watch bcs module serviceinfo event
-	go r.discoverModules(types.BCS_SERV_BASEPATH)
-=======
 	r.Lock()
->>>>>>> fb866ccc
 	//get path children
 	zvs, err := r.rd.DiscoverNodesV2(path)
 	if err != nil {
