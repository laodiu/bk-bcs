/*
 * Tencent is pleased to support the open source community by making Blueking Container Service available.,
 * Copyright (C) 2019 THL A29 Limited, a Tencent company. All rights reserved.
 * Licensed under the MIT License (the "License"); you may not use this file except
 * in compliance with the License. You may obtain a copy of the License at
 * http://opensource.org/licenses/MIT
 * Unless required by applicable law or agreed to in writing, software distributed under,
 * the License is distributed on an "AS IS" BASIS, WITHOUT WARRANTIES OR CONDITIONS OF ANY KIND,
 * either express or implied. See the License for the specific language governing permissions and
 * limitations under the License.
 */

package aws

import (
	"fmt"
	"os"
	"strings"
	"time"

	"github.com/aws/aws-sdk-go/aws"
	"github.com/aws/aws-sdk-go/aws/credentials"
	"github.com/aws/aws-sdk-go/aws/session"
	"github.com/aws/aws-sdk-go/service/ec2"
	"github.com/vishvananda/netlink"

<<<<<<< HEAD
	"github.com/Tencent/bk-bcs/bcs-common/common/blog"
	cloud "github.com/Tencent/bk-bcs/bcs-services/bcs-network/bcs-cloudnetwork/pkg/apis/cloud/v1"
=======
	"bk-bcs/bcs-common/common/blog"
	"bk-bcs/bcs-common/common/encrypt"
	cloud "bk-bcs/bcs-services/bcs-network/bcs-cloudnetwork/pkg/apis/cloud/v1"
>>>>>>> 0df73549
)

// Client client for aws eni
type Client struct {
	// AccessID access id
	AccessID string

	// AccessSecret access secret
	AccessSecret string
	
	// SessionToken session token
	SessionToken string
	
	// Region aws region
	Region string
	
	// VpcID aws vpc id
	VpcID string

	// Instance IP
	InstanceIP string
	
	// SecurityGroups aws security groups
	SecurityGroups []string
	
	// SubnetIDs ids for subnet
	SubnetIDs []string

	instance *ec2.Instance

	ec2client *ec2.EC2
}

// New create aws client
func New(instanceIP string) *Client {
	return &Client{
		InstanceIP: instanceIP,
	}
}

func (c *Client) loadEnv() error {
	c.Region = os.Getenv(ENV_NAME_AWS_REGION)
	c.VpcID = os.Getenv(ENV_NAME_AWS_VPC)

	subnetsStr := os.Getenv(ENV_NAME_AWS_SUBNETS)
	if len(subnetsStr) != 0 {
		strings.Replace(subnetsStr, ";", ",", -1)
		subnets := strings.Split(subnetsStr, ",")
		c.SubnetIDs = subnets
	}

	sGroupsStr := os.Getenv(ENV_NAME_AWS_SECURITY_GROUPS)
	if len(sGroupsStr) != 0 {
		strings.Replace(sGroupsStr, ";", ",", -1)
		sGroups := strings.Split(sGroupsStr, ",")
		c.SecurityGroups = sGroups
	}

	c.AccessID = os.Getenv(ENV_NAME_AWS_ACCESS_KEY_ID)
	accessSecret := os.Getenv(ENV_NAME_AWS_SECRET_ACCESS_KEY)

	decryptSecret, err := encrypt.DesDecryptFromBase([]byte(accessSecret))
	if err != nil {
		blog.Errorf("decrypt access secret key failed, err %s", err.Error())
		return fmt.Errorf("decrypt access secret key failed, err %s", err.Error())
	}
	c.AccessSecret = string(decryptSecret)

	c.SessionToken = os.Getenv(ENV_NAME_AWS_SESSION_TOKEN)
	return nil
}

func (c *Client) validate() error {
	if len(c.Region) == 0 {
		return fmt.Errorf("%s cannot be empty", ENV_NAME_AWS_REGION)
	}
	if len(c.VpcID) == 0 {
		return fmt.Errorf("%s cannot be empty", ENV_NAME_AWS_VPC)
	}
	if len(c.AccessID) == 0 {
		return fmt.Errorf("%s cannot be empty", ENV_NAME_AWS_ACCESS_KEY_ID)
	}
	if len(c.AccessSecret) == 0 {
		return fmt.Errorf("%s cannot be empty", ENV_NAME_AWS_SECRET_ACCESS_KEY)
	}
	return nil
}

// GetENILimit get eni limit
func (c *Client) GetENILimit() (int, int, error) {
	instanceType := aws.StringValue(c.instance.InstanceType)
	eniNum, ok := EniNumLimit[instanceType]
	if !ok {
		return -1, -1, fmt.Errorf("unknown instance type %s", instanceType)
	}
	ipNum, ok := IPNumLimit[instanceType]
	if !ok {
		return -1, -1, fmt.Errorf("unknown instance type %s", instanceType)
	}
	return eniNum, ipNum, nil
}

// Init implements eni interface
func (c *Client) Init() error {

	if err := c.loadEnv(); err != nil {
		return err
	}

	if err := c.validate(); err != nil {
		return err
	}

	session, err := session.NewSession(
		&aws.Config{
			Region:      aws.String(c.Region),
			Credentials: credentials.NewStaticCredentials(c.AccessID, c.AccessSecret, c.SessionToken),
		},
	)
	if err != nil {
		return fmt.Errorf("create aws session failed, err %s", err.Error())
	}
	c.ec2client = ec2.New(session)

	err = c.queryInstanceInfo()
	if err != nil {
		return err
	}

	return nil
}

// GetVMInfo get vm info
func (c *Client) GetVMInfo() (*cloud.VMInfo, error) {
	if c.instance == nil {
		return nil, fmt.Errorf("no vm info")
	}
	regionID := aws.StringValue(c.instance.Placement.AvailabilityZone)
	vpcID := aws.StringValue(c.instance.VpcId)
	subnetID := aws.StringValue(c.instance.SubnetId)
	instanceID := aws.StringValue(c.instance.InstanceId)
	return &cloud.VMInfo{
		NodeRegionID: regionID,
		NodeVpcID:    vpcID,
		NodeSubnetID: subnetID,
		InstanceID:   instanceID,
		InstanceIP:   c.InstanceIP,
	}, nil
}

// GetMaxENIIndex get current eni max binding index
func (c *Client) GetMaxENIIndex() (int, error) {
	if c.instance == nil {
		return -1, fmt.Errorf("no vm info")
	}
	return len(c.instance.NetworkInterfaces) - 1, nil
}

// CreateENI create eni
func (c *Client) CreateENI(name string, ipNum int) (*cloud.ElasticNetworkInterface, error) {

	eni, err := c.queryEni(name)
	if err != nil {
		return nil, fmt.Errorf("queryEni failed, err %s", err.Error())
	}
	// take over existed eni
	if eni != nil {
		if len(eni.PrivateIpAddresses)-1 < ipNum {
			err = c.assignIPsToEni(aws.StringValue(eni.NetworkInterfaceId), ipNum-(len(eni.PrivateIpAddresses)-1))
			if err != nil {
				return nil, fmt.Errorf("assign ip to %s failed, err %s", name, err.Error())
			}
		} else if len(eni.PrivateIpAddresses)-1 > ipNum {
			var arrs []string
			for _, ipAddr := range eni.PrivateIpAddresses {
				if !aws.BoolValue(ipAddr.Primary) {
					arrs = append(arrs, aws.StringValue(ipAddr.PrivateIpAddress))
					if len(arrs) >= len(eni.PrivateIpAddresses)-1-ipNum {
						break
					}
				}
			}
			err := c.unassignIPsFromEni(aws.StringValue(eni.NetworkInterfaceId), arrs)
			if err != nil {
				return nil, fmt.Errorf("unassign ips %+v from %s failed, err %s", arrs, name, err.Error())
			}
		}
		if len(eni.PrivateIpAddresses)-1 != ipNum {
			eni, err = c.queryEni(name)
			if err != nil {
				return nil, fmt.Errorf("queryEni failed, err %s", err.Error())
			}
		}
		// create eni
	} else {
		eni, err = c.createEni(name, ipNum)
		if err != nil {
			return nil, fmt.Errorf("createEni failed, err %s", err.Error())
		}
	}

	// modify eni attribute for source dest check
	err = c.modifyEniAttribute(aws.StringValue(eni.NetworkInterfaceId), nil, false)
	if err != nil {
		return nil, fmt.Errorf("modifyEniAttribute failed, err %s", err.Error())
	}

	subnet, err := c.querySubent(aws.StringValue(eni.SubnetId))
	if err != nil {
		return nil, fmt.Errorf("querySubnet failed, err %s", err.Error())
	}

	netIf := &cloud.ElasticNetworkInterface{}
	netIf.EniName = name
	netIf.EniSubnetID = aws.StringValue(eni.SubnetId)
	netIf.EniSubnetCidr = aws.StringValue(subnet.CidrBlock)
	netIf.IPNum = ipNum
	netIf.EniID = aws.StringValue(eni.NetworkInterfaceId)
	netIf.MacAddress = aws.StringValue(eni.MacAddress)

	if eni.Attachment != nil {
		netIf.Attachment = &cloud.NetworkInterfaceAttachment{
			Index:        int(aws.Int64Value(eni.Attachment.DeviceIndex)),
			AttachmentID: aws.StringValue(eni.Attachment.AttachmentId),
			InstanceID:   aws.StringValue(eni.Attachment.InstanceId),
		}
	}

	// PrivateIpAddresses in response contains both primary ip and secondary ips
	for _, ip := range eni.PrivateIpAddresses {
		if aws.BoolValue(ip.Primary) {
			netIf.Address = &cloud.IPAddress{
				IP:        aws.StringValue(ip.PrivateIpAddress),
				DNSName:   aws.StringValue(ip.PrivateDnsName),
				IsPrimary: aws.BoolValue(ip.Primary),
			}
		} else {
			netIf.SecondaryAddresses = append(netIf.SecondaryAddresses, &cloud.IPAddress{
				IP:        aws.StringValue(ip.PrivateIpAddress),
				DNSName:   aws.StringValue(ip.PrivateDnsName),
				IsPrimary: aws.BoolValue(ip.Primary),
			})
		}

	}

	return netIf, nil
}

// AttachENI attach eni to vm
func (c *Client) AttachENI(index int, eniID, instanceID, eniMac string) (*cloud.NetworkInterfaceAttachment, error) {
	req := &ec2.AttachNetworkInterfaceInput{}
	req.SetNetworkInterfaceId(eniID)
	req.SetInstanceId(instanceID)
	req.SetDeviceIndex(int64(index))

	blog.V(2).Infof("aws AttachNetworkInterface request %+v", req)

	resp, err := c.ec2client.AttachNetworkInterface(req)
	if err != nil {
		blog.Errorf("aws AttachNetworkInterface failed, err %s", err.Error())
		return nil, err
	}

	blog.V(2).Infof("aws AttachNetworkInterface response %+v", resp)

	if resp.AttachmentId == nil {
		blog.Errorf("aws AttachNetworkInterface, AttachmentId in resp is empty")
		return nil, fmt.Errorf("aws AttachNetworkInterface, AttachmentId in resp is empty")
	}

	// wait for real attachment
	err = c.waitForENIAttached(eniMac)
	if err != nil {
		blog.Errorf("wait for eni attached failed, err %s", err.Error())
		return nil, fmt.Errorf("wait for eni attached failed, err %s", err.Error())
	}

	return &cloud.NetworkInterfaceAttachment{
		Index:        index,
		AttachmentID: aws.StringValue(resp.AttachmentId),
		InstanceID:   instanceID,
	}, nil
}

// DetachENI detach eni from vm
func (c *Client) DetachENI(attachment *cloud.NetworkInterfaceAttachment) error {
	req := &ec2.DetachNetworkInterfaceInput{}
	req.SetAttachmentId(attachment.AttachmentID)

	blog.V(2).Infof("aws DetachNetworkInterface request %+v", req)

	var err error
	var resp *ec2.DetachNetworkInterfaceOutput
	RetryWithBackoffTime(100, NewIncreseSeries(3*time.Second, 0.3, 0.3), func() bool {
		resp, err = c.ec2client.DetachNetworkInterface(req)
		if err != nil {
			blog.Errorf("aws DetachNetworkInterface failed, err %s", err.Error())
			return false
		}
		blog.V(2).Infof("aws DetachNetworkInterface response, %+v", resp)
		return true
	})
	if err != nil {
		return fmt.Errorf("aws DetachNetworkInterface failed, err %s", err.Error())
	}

	return nil
}

// DeleteENI delete eni from vm
func (c *Client) DeleteENI(eniID string) error {
	req := &ec2.DeleteNetworkInterfaceInput{}
	req.SetNetworkInterfaceId(eniID)

	blog.V(2).Infof("aws DeleteNetworkInterface request %+v", req)

	var err error
	var resp *ec2.DeleteNetworkInterfaceOutput
	RetryWithBackoffTime(100, NewIncreseSeries(3*time.Second, 0.3, 0.3), func() bool {
		resp, err = c.ec2client.DeleteNetworkInterface(req)
		if err != nil {
			blog.Errorf("aws DeleteNetworkInterface failed, err %s", err.Error())
			return false
		}

		blog.V(2).Infof("aws DeleteNetworkInterface response, %+v", resp)
		return true
	})
	if err != nil {
		return fmt.Errorf("aws DeleteNetworkInterface failed, err %s", err.Error())
	}

	return nil
}

// wait for eni attach
func (c *Client) waitForENIAttached(eniMac string) error {
	retries := 0
	for {
		linkList, err := netlink.LinkList()
		if err != nil {
			blog.Errorf("failed to list links, err %s", err.Error())
			return err
		}
		for _, link := range linkList {
			macFound := link.Attrs().HardwareAddr.String()
			linkName := link.Attrs().Name
			blog.V(3).Infof("link with mac: %s, name: %s", macFound, linkName)
			if strings.ToLower(macFound) == strings.ToLower(eniMac) {
				blog.V(3).Infof("found eni with mac %s", eniMac)
				return nil
			}
		}
		retries = retries + 1
		if retries > waitAttachedMaxRetries {
			return fmt.Errorf("wait for eni attached failed, exceed max retries")
		}
		blog.V(3).Infof("%s not attached, retry (%d/%d)", eniMac, retries, waitAttachedMaxRetries)
		time.Sleep(waitAttachedInterval)
	}
}

// ListENIs list enis of a vm
func (c *Client) ListENIs(eniIDs []string) ([]*cloud.ElasticNetworkInterface, error) {
	req := &ec2.DescribeNetworkInterfacesInput{}
	req.SetNetworkInterfaceIds(aws.StringSlice(eniIDs))

	blog.V(2).Infof("aws DescribeNetworkInterfaces request %+v", req)

	resp, err := c.ec2client.DescribeNetworkInterfaces(req)
	if err != nil {
		blog.Errorf("aws DescribeNetworkInterfaces failed, err %s", err.Error())
		return nil, err
	}

	blog.V(2).Infof("aws DescribeNetworkInterfaces response, %+v", resp)

	var ifs []*cloud.ElasticNetworkInterface
	for _, netif := range resp.NetworkInterfaces {
		tmpIf := &cloud.ElasticNetworkInterface{
			EniID:       aws.StringValue(netif.NetworkInterfaceId),
			EniName:     aws.StringValue(netif.Description),
			EniSubnetID: aws.StringValue(netif.SubnetId),
			MacAddress:  aws.StringValue(netif.MacAddress),
			IPNum:       len(netif.PrivateIpAddresses),
		}
		if netif.Attachment != nil {
			tmpIf.Attachment = &cloud.NetworkInterfaceAttachment{
				Index:        int(aws.Int64Value(netif.Attachment.DeviceIndex)),
				AttachmentID: aws.StringValue(netif.Attachment.AttachmentId),
				InstanceID:   aws.StringValue(netif.Attachment.InstanceId),
			}
		}
		for _, ip := range netif.PrivateIpAddresses {
			if aws.BoolValue(ip.Primary) {
				tmpIf.Address = &cloud.IPAddress{
					IP:        aws.StringValue(ip.PrivateIpAddress),
					DNSName:   aws.StringValue(ip.PrivateDnsName),
					IsPrimary: aws.BoolValue(ip.Primary),
				}
			} else {
				tmpIf.SecondaryAddresses = append(tmpIf.SecondaryAddresses, &cloud.IPAddress{
					IP:        aws.StringValue(ip.PrivateIpAddress),
					DNSName:   aws.StringValue(ip.PrivateDnsName),
					IsPrimary: aws.BoolValue(ip.Primary),
				})
			}
		}
		ifs = append(ifs, tmpIf)
	}
	return ifs, nil
}<|MERGE_RESOLUTION|>--- conflicted
+++ resolved
@@ -18,20 +18,15 @@
 	"strings"
 	"time"
 
+	"github.com/Tencent/bk-bcs/bcs-common/common/blog"
+	"github.com/Tencent/bk-bcs/bcs-common/common/encrypt"
+	cloud "github.com/Tencent/bk-bcs/bcs-services/bcs-network/bcs-cloudnetwork/pkg/apis/cloud/v1"
+
 	"github.com/aws/aws-sdk-go/aws"
 	"github.com/aws/aws-sdk-go/aws/credentials"
 	"github.com/aws/aws-sdk-go/aws/session"
 	"github.com/aws/aws-sdk-go/service/ec2"
 	"github.com/vishvananda/netlink"
-
-<<<<<<< HEAD
-	"github.com/Tencent/bk-bcs/bcs-common/common/blog"
-	cloud "github.com/Tencent/bk-bcs/bcs-services/bcs-network/bcs-cloudnetwork/pkg/apis/cloud/v1"
-=======
-	"bk-bcs/bcs-common/common/blog"
-	"bk-bcs/bcs-common/common/encrypt"
-	cloud "bk-bcs/bcs-services/bcs-network/bcs-cloudnetwork/pkg/apis/cloud/v1"
->>>>>>> 0df73549
 )
 
 // Client client for aws eni
@@ -41,22 +36,22 @@
 
 	// AccessSecret access secret
 	AccessSecret string
-	
+
 	// SessionToken session token
 	SessionToken string
-	
+
 	// Region aws region
 	Region string
-	
+
 	// VpcID aws vpc id
 	VpcID string
 
 	// Instance IP
 	InstanceIP string
-	
+
 	// SecurityGroups aws security groups
 	SecurityGroups []string
-	
+
 	// SubnetIDs ids for subnet
 	SubnetIDs []string
 
