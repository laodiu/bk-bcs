--- conflicted
+++ resolved
@@ -15,21 +15,6 @@
 
 // sd prometheus config
 type Config struct {
-<<<<<<< HEAD
-	ClusterZk      string
-	CadvisorPort   int
-	NodeExportPort int
-	ClusterId      string
-	PromFilePrefix string
-	ServiceZk      string
-	EnableMesos    bool
-	EnableService  bool
-	EnableNode     bool
-	EnableServiceMonitor bool
-	Kubeconfig     string
-	ServiceModules []string
-	ClusterModules []string
-=======
 	ClusterZk            string
 	CadvisorPort         int
 	NodeExportPort       int
@@ -43,5 +28,4 @@
 	Kubeconfig           string
 	ServiceModules       []string
 	ClusterModules       []string
->>>>>>> 74c33a49
 }